{
  "pageTitle": {
    "message": "$APP_NAME$ Web Vault",
    "description": "The title of the website in the browser window.",
    "placeholders": {
      "app_name": {
        "content": "$1",
        "example": "Bitwarden"
      }
    }
  },
  "whatTypeOfItem": {
    "message": "What type of item is this?"
  },
  "name": {
    "message": "Name"
  },
  "uri": {
    "message": "URI"
  },
  "uriPosition": {
    "message": "URI $POSITION$",
    "description": "A listing of URIs. Ex: URI 1, URI 2, URI 3, etc.",
    "placeholders": {
      "position": {
        "content": "$1",
        "example": "2"
      }
    }
  },
  "newUri": {
    "message": "New URI"
  },
  "username": {
    "message": "Username"
  },
  "password": {
    "message": "Password"
  },
  "passphrase": {
    "message": "Passphrase"
  },
  "notes": {
    "message": "Notes"
  },
  "customFields": {
    "message": "Custom Fields"
  },
  "cardholderName": {
    "message": "Cardholder Name"
  },
  "number": {
    "message": "Number"
  },
  "brand": {
    "message": "Brand"
  },
  "expiration": {
    "message": "Expiration"
  },
  "securityCode": {
    "message": "Security Code (CVV)"
  },
  "identityName": {
    "message": "Identity Name"
  },
  "company": {
    "message": "Company"
  },
  "ssn": {
    "message": "Social Security Number"
  },
  "passportNumber": {
    "message": "Passport Number"
  },
  "licenseNumber": {
    "message": "License Number"
  },
  "email": {
    "message": "Email"
  },
  "phone": {
    "message": "Phone"
  },
  "january": {
    "message": "January"
  },
  "february": {
    "message": "February"
  },
  "march": {
    "message": "March"
  },
  "april": {
    "message": "April"
  },
  "may": {
    "message": "May"
  },
  "june": {
    "message": "June"
  },
  "july": {
    "message": "July"
  },
  "august": {
    "message": "August"
  },
  "september": {
    "message": "September"
  },
  "october": {
    "message": "October"
  },
  "november": {
    "message": "November"
  },
  "december": {
    "message": "December"
  },
  "title": {
    "message": "Title"
  },
  "mr": {
    "message": "Mr"
  },
  "mrs": {
    "message": "Mrs"
  },
  "ms": {
    "message": "Ms"
  },
  "dr": {
    "message": "Dr"
  },
  "expirationMonth": {
    "message": "Expiration Month"
  },
  "expirationYear": {
    "message": "Expiration Year"
  },
  "authenticatorKeyTotp": {
    "message": "Authenticator Key (TOTP)"
  },
  "folder": {
    "message": "Folder"
  },
  "newCustomField": {
    "message": "New Custom Field"
  },
  "value": {
    "message": "Value"
  },
  "dragToSort": {
    "message": "Drag to sort"
  },
  "cfTypeText": {
    "message": "Text"
  },
  "cfTypeHidden": {
    "message": "Hidden"
  },
  "cfTypeBoolean": {
    "message": "Boolean"
  },
  "remove": {
    "message": "Remove"
  },
  "unassigned": {
    "message": "Unassigned"
  },
  "noneFolder": {
    "message": "No Folder",
    "description": "This is the folder for uncategorized items"
  },
  "addFolder": {
    "message": "Add Folder"
  },
  "editFolder": {
    "message": "Edit Folder"
  },
  "baseDomain": {
    "message": "Base domain"
  },
  "host": {
    "message": "Host",
    "description": "A URL's host value. For example, the host of https://sub.domain.com:443 is 'sub.domain.com:443'."
  },
  "exact": {
    "message": "Exact"
  },
  "startsWith": {
    "message": "Starts with"
  },
  "regEx": {
    "message": "Regular expression",
    "description": "A programming term, also known as 'RegEx'."
  },
  "matchDetection": {
    "message": "Match Detection",
    "description": "URI match detection for auto-fill."
  },
  "defaultMatchDetection": {
    "message": "Default match detection",
    "description": "Default URI match detection for auto-fill."
  },
  "never": {
    "message": "Never"
  },
  "toggleVisibility": {
    "message": "Toggle Visibility"
  },
  "toggleCollapse": {
    "message": "Toggle Collapse",
    "description": "Toggling an expand/collapse state."
  },
  "generatePassword": {
    "message": "Generate Password"
  },
  "checkPassword": {
    "message": "Check if password has been exposed."
  },
  "passwordExposed": {
    "message": "This password has been exposed $VALUE$ time(s) in data breaches. You should change it.",
    "placeholders": {
      "value": {
        "content": "$1",
        "example": "2"
      }
    }
  },
  "passwordSafe": {
    "message": "This password was not found in any known data breaches. It should be safe to use."
  },
  "save": {
    "message": "Save"
  },
  "cancel": {
    "message": "Cancel"
  },
  "canceled": {
    "message": "Canceled"
  },
  "close": {
    "message": "Close"
  },
  "delete": {
    "message": "Delete"
  },
  "favorite": {
    "message": "Favorite"
  },
  "unfavorite": {
    "message": "Unfavorite"
  },
  "edit": {
    "message": "Edit"
  },
  "searchCollection": {
    "message": "Search Collection"
  },
  "searchFolder": {
    "message": "Search Folder"
  },
  "searchFavorites": {
    "message": "Search Favorites"
  },
  "searchType": {
    "message": "Search Type",
    "description": "Search item type"
  },
  "searchVault": {
    "message": "Search Vault"
  },
  "allItems": {
    "message": "All Items"
  },
  "favorites": {
    "message": "Favorites"
  },
  "types": {
    "message": "Types"
  },
  "typeLogin": {
    "message": "Login"
  },
  "typeCard": {
    "message": "Card"
  },
  "typeIdentity": {
    "message": "Identity"
  },
  "typeSecureNote": {
    "message": "Secure Note"
  },
  "folders": {
    "message": "Folders"
  },
  "collections": {
    "message": "Collections"
  },
  "firstName": {
    "message": "First Name"
  },
  "middleName": {
    "message": "Middle Name"
  },
  "lastName": {
    "message": "Last Name"
  },
  "address1": {
    "message": "Address 1"
  },
  "address2": {
    "message": "Address 2"
  },
  "address3": {
    "message": "Address 3"
  },
  "cityTown": {
    "message": "City / Town"
  },
  "stateProvince": {
    "message": "State / Province"
  },
  "zipPostalCode": {
    "message": "Zip / Postal Code"
  },
  "country": {
    "message": "Country"
  },
  "shared": {
    "message": "Shared"
  },
  "attachments": {
    "message": "Attachments"
  },
  "select": {
    "message": "Select"
  },
  "addItem": {
    "message": "Add Item"
  },
  "editItem": {
    "message": "Edit Item"
  },
  "ex": {
    "message": "ex.",
    "description": "Short abbreviation for 'example'."
  },
  "other": {
    "message": "Other"
  },
  "share": {
    "message": "Share"
  },
  "valueCopied": {
    "message": "$VALUE$ copied",
    "description": "Value has been copied to the clipboard.",
    "placeholders": {
      "value": {
        "content": "$1",
        "example": "Password"
      }
    }
  },
  "copyValue": {
    "message": "Copy Value",
    "description": "Copy value to clipboard"
  },
  "copyPassword": {
    "message": "Copy Password",
    "description": "Copy password to clipboard"
  },
  "copyUsername": {
    "message": "Copy Username",
    "description": "Copy username to clipboard"
  },
  "copyNumber": {
    "message": "Copy Number",
    "description": "Copy credit card number"
  },
  "copySecurityCode": {
    "message": "Copy Security Code",
    "description": "Copy credit card security code (CVV)"
  },
  "copyUri": {
    "message": "Copy URI",
    "description": "Copy URI to clipboard"
  },
  "myVault": {
    "message": "My Vault"
  },
  "vault": {
    "message": "Vault"
  },
  "shareSelected": {
    "message": "Share Selected"
  },
  "deleteSelected": {
    "message": "Delete Selected"
  },
  "moveSelected": {
    "message": "Move Selected"
  },
  "selectAll": {
    "message": "Select All"
  },
  "unselectAll": {
    "message": "Unselect All"
  },
  "launch": {
    "message": "Launch"
  },
  "newAttachment": {
    "message": "Add New Attachment"
  },
  "deletedAttachment": {
    "message": "Deleted attachment"
  },
  "deleteAttachmentConfirmation": {
    "message": "Are you sure you want to delete this attachment?"
  },
  "attachmentSaved": {
    "message": "The attachment has been saved."
  },
  "file": {
    "message": "File"
  },
  "selectFile": {
    "message": "Select a file."
  },
  "maxFileSize": {
    "message": "Maximum file size is 100 MB."
  },
  "updateKey": {
    "message": "You cannot use this feature until you update your encryption key."
  },
  "addedItem": {
    "message": "Added item"
  },
  "editedItem": {
    "message": "Edited item"
  },
  "sharedItem": {
    "message": "Shared item"
  },
  "sharedItems": {
    "message": "Shared items"
  },
  "deleteItem": {
    "message": "Delete Item"
  },
  "deleteFolder": {
    "message": "Delete Folder"
  },
  "deleteAttachment": {
    "message": "Delete Attachment"
  },
  "deleteItemConfirmation": {
    "message": "Are you sure you want to delete this item?"
  },
  "deletedItem": {
    "message": "Item sent to trash"
  },
  "deletedItems": {
    "message": "Items sent to trash"
  },
  "movedItems": {
    "message": "Moved items"
  },
  "overwritePasswordConfirmation": {
    "message": "Are you sure you want to overwrite the current password?"
  },
  "editedFolder": {
    "message": "Edited folder"
  },
  "addedFolder": {
    "message": "Added folder"
  },
  "deleteFolderConfirmation": {
    "message": "Are you sure you want to delete this folder?"
  },
  "deletedFolder": {
    "message": "Deleted folder"
  },
  "loggedOut": {
    "message": "Logged out"
  },
  "loginExpired": {
    "message": "Your login session has expired."
  },
  "logOutConfirmation": {
    "message": "Are you sure you want to log out?"
  },
  "logOut": {
    "message": "Log Out"
  },
  "ok": {
    "message": "Ok"
  },
  "yes": {
    "message": "Yes"
  },
  "no": {
    "message": "No"
  },
  "loginOrCreateNewAccount": {
    "message": "Log in or create a new account to access your secure vault."
  },
  "createAccount": {
    "message": "Create Account"
  },
  "logIn": {
    "message": "Log In"
  },
  "submit": {
    "message": "Submit"
  },
  "emailAddressDesc": {
    "message": "You'll use your email address to log in."
  },
  "yourName": {
    "message": "Your Name"
  },
  "yourNameDesc": {
    "message": "What should we call you?"
  },
  "masterPass": {
    "message": "Master Password"
  },
  "masterPassDesc": {
    "message": "The master password is the password you use to access your vault. It is very important that you do not forget your master password. There is no way to recover the password in the event that you forget it."
  },
  "masterPassHintDesc": {
    "message": "A master password hint can help you remember your password if you forget it."
  },
  "reTypeMasterPass": {
    "message": "Re-type Master Password"
  },
  "masterPassHint": {
    "message": "Master Password Hint (optional)"
  },
  "masterPassHintLabel": {
    "message": "Master Password Hint"
  },
  "settings": {
    "message": "Settings"
  },
  "passwordHint": {
    "message": "Password Hint"
  },
  "enterEmailToGetHint": {
    "message": "Enter your account email address to receive your master password hint."
  },
  "getMasterPasswordHint": {
    "message": "Get master password hint"
  },
  "emailRequired": {
    "message": "Email address is required."
  },
  "invalidEmail": {
    "message": "Invalid email address."
  },
  "masterPassRequired": {
    "message": "Master password is required."
  },
  "masterPassLength": {
    "message": "Master password must be at least 8 characters long."
  },
  "masterPassDoesntMatch": {
    "message": "Master password confirmation does not match."
  },
  "newAccountCreated": {
    "message": "Your new account has been created! You may now log in."
  },
  "masterPassSent": {
    "message": "We've sent you an email with your master password hint."
  },
  "unexpectedError": {
    "message": "An unexpected error has occurred."
  },
  "emailAddress": {
    "message": "Email Address"
  },
  "yourVaultIsLocked": {
    "message": "Your vault is locked. Verify your master password to continue."
  },
  "unlock": {
    "message": "Unlock"
  },
  "loggedInAsEmailOn": {
    "message": "Logged in as $EMAIL$ on $HOSTNAME$.",
    "placeholders": {
      "email": {
        "content": "$1",
        "example": "name@example.com"
      },
      "hostname": {
        "content": "$2",
        "example": "bitwarden.com"
      }
    }
  },
  "invalidMasterPassword": {
    "message": "Invalid master password"
  },
  "lockNow": {
    "message": "Lock Now"
  },
  "noItemsInList": {
    "message": "There are no items to list."
  },
  "noCollectionsInList": {
    "message": "There are no collections to list."
  },
  "noGroupsInList": {
    "message": "There are no groups to list."
  },
  "noUsersInList": {
    "message": "There are no users to list."
  },
  "noEventsInList": {
    "message": "There are no events to list."
  },
  "newOrganization": {
    "message": "New Organization"
  },
  "noOrganizationsList": {
    "message": "You do not belong to any organizations. Organizations allow you to securely share items with other users."
  },
  "versionNumber": {
    "message": "Version $VERSION_NUMBER$",
    "placeholders": {
      "version_number": {
        "content": "$1",
        "example": "1.2.3"
      }
    }
  },
  "enterVerificationCodeApp": {
    "message": "Enter the 6 digit verification code from your authenticator app."
  },
  "enterVerificationCodeEmail": {
    "message": "Enter the 6 digit verification code that was emailed to $EMAIL$.",
    "placeholders": {
      "email": {
        "content": "$1",
        "example": "example@gmail.com"
      }
    }
  },
  "verificationCodeEmailSent": {
    "message": "Verification email sent to $EMAIL$.",
    "placeholders": {
      "email": {
        "content": "$1",
        "example": "example@gmail.com"
      }
    }
  },
  "rememberMe": {
    "message": "Remember me"
  },
  "sendVerificationCodeEmailAgain": {
    "message": "Send verification code email again"
  },
  "useAnotherTwoStepMethod": {
    "message": "Use another two-step login method"
  },
  "insertYubiKey": {
    "message": "Insert your YubiKey into your computer's USB port, then touch its button."
  },
  "insertU2f": {
    "message": "Insert your security key into your computer's USB port. If it has a button, touch it."
  },
  "loginUnavailable": {
    "message": "Login Unavailable"
  },
  "noTwoStepProviders": {
    "message": "This account has two-step login enabled, however, none of the configured two-step providers are supported by this web browser."
  },
  "noTwoStepProviders2": {
    "message": "Please use a supported web browser (such as Chrome) and/or add additional providers that are better supported across web browsers (such as an authenticator app)."
  },
  "twoStepOptions": {
    "message": "Two-step Login Options"
  },
  "recoveryCodeDesc": {
    "message": "Lost access to all of your two-factor providers? Use your recovery code to disable all two-factor providers from your account."
  },
  "recoveryCodeTitle": {
    "message": "Recovery Code"
  },
  "authenticatorAppTitle": {
    "message": "Authenticator App"
  },
  "authenticatorAppDesc": {
    "message": "Use an authenticator app (such as Authy or Google Authenticator) to generate time-based verification codes.",
    "description": "'Authy' and 'Google Authenticator' are product names and should not be translated."
  },
  "yubiKeyTitle": {
    "message": "YubiKey OTP Security Key"
  },
  "yubiKeyDesc": {
    "message": "Use a YubiKey to access your account. Works with YubiKey 4 series, 5 series, and NEO devices."
  },
  "duoDesc": {
    "message": "Verify with Duo Security using the Duo Mobile app, SMS, phone call, or U2F security key.",
    "description": "'Duo Security' and 'Duo Mobile' are product names and should not be translated."
  },
  "duoOrganizationDesc": {
    "message": "Verify with Duo Security for your organization using the Duo Mobile app, SMS, phone call, or U2F security key.",
    "description": "'Duo Security' and 'Duo Mobile' are product names and should not be translated."
  },
  "u2fDesc": {
    "message": "Use any FIDO U2F enabled security key to access your account."
  },
  "u2fTitle": {
    "message": "FIDO U2F Security Key"
  },
  "emailTitle": {
    "message": "Email"
  },
  "emailDesc": {
    "message": "Verification codes will be emailed to you."
  },
  "continue": {
    "message": "Continue"
  },
  "organization": {
    "message": "Organization"
  },
  "organizations": {
    "message": "Organizations"
  },
  "shareDesc": {
    "message": "Choose an organization that you wish to share this item with. Sharing transfers ownership of the item to the organization. You will no longer be the direct owner of this item once it has been shared."
  },
  "shareManyDesc": {
    "message": "Choose an organization that you wish to share these items with. Sharing transfers ownership of the items to the organization. You will no longer be the direct owner of these items once they have been shared."
  },
  "collectionsDesc": {
    "message": "Edit the collections that this item is being shared with. Only organization users with access to these collections will be able to see this item."
  },
  "deleteSelectedItemsDesc": {
    "message": "You have selected $COUNT$ item(s) to delete. Are you sure you want to delete all of these items?",
    "placeholders": {
      "count": {
        "content": "$1",
        "example": "150"
      }
    }
  },
  "moveSelectedItemsDesc": {
    "message": "Choose a folder that you would like to move the $COUNT$ selected item(s) to.",
    "placeholders": {
      "count": {
        "content": "$1",
        "example": "150"
      }
    }
  },
  "shareSelectedItemsCountDesc": {
    "message": "You have selected $COUNT$ item(s). $SHAREABLE_COUNT$ items are sharable, $NONSHAREABLE_COUNT$ are not.",
    "placeholders": {
      "count": {
        "content": "$1",
        "example": "10"
      },
      "shareable_count": {
        "content": "$2",
        "example": "8"
      },
      "nonshareable_count": {
        "content": "$3",
        "example": "2"
      }
    }
  },
  "verificationCodeTotp": {
    "message": "Verification Code (TOTP)"
  },
  "copyVerificationCode": {
    "message": "Copy Verification Code"
  },
  "warning": {
    "message": "Warning"
  },
  "exportWarningDesc": {
    "message": "This export contains your vault data in an unencrypted format. You should not store or send the exported file over unsecure channels (such as email). Delete it immediately after you are done using it."
  },
  "exportMasterPassword": {
    "message": "Enter your master password to export your vault data."
  },
  "exportVault": {
    "message": "Export Vault"
  },
  "fileFormat": {
    "message": "File Format"
  },
  "exportSuccess": {
    "message": "Your vault data has been exported."
  },
  "passwordGenerator": {
    "message": "Password Generator"
  },
  "minComplexityScore": {
    "message": "Minimum Complexity Score"
  },
  "minNumbers": {
    "message": "Minimum Numbers"
  },
  "minSpecial": {
    "message": "Minimum Special",
    "description": "Minimum Special Characters"
  },
  "ambiguous": {
    "message": "Avoid Ambiguous Characters"
  },
  "regeneratePassword": {
    "message": "Regenerate Password"
  },
  "length": {
    "message": "Length"
  },
  "numWords": {
    "message": "Number of Words"
  },
  "wordSeparator": {
    "message": "Word Separator"
  },
  "capitalize": {
    "message": "Capitalize",
    "description": "Make the first letter of a work uppercase."
  },
  "includeNumber": {
    "message": "Include Number"
  },
  "passwordHistory": {
    "message": "Password History"
  },
  "noPasswordsInList": {
    "message": "There are no passwords to list."
  },
  "clear": {
    "message": "Clear",
    "description": "To clear something out. example: To clear browser history."
  },
  "accountUpdated": {
    "message": "Account Updated"
  },
  "changeEmail": {
    "message": "Change Email"
  },
  "newEmail": {
    "message": "New Email"
  },
  "code": {
    "message": "Code"
  },
  "changeEmailDesc": {
    "message": "We have emailed a verification code to $EMAIL$. Please check your email for this code and enter it below to finalize the email address change.",
    "placeholders": {
      "email": {
        "content": "$1",
        "example": "john.smith@example.com"
      }
    }
  },
  "loggedOutWarning": {
    "message": "Proceeding will log you out of your current session, requiring you to log back in. Active sessions on other devices may continue to remain active for up to one hour."
  },
  "emailChanged": {
    "message": "Email Changed"
  },
  "logBackIn": {
    "message": "Please log back in."
  },
  "logBackInOthersToo": {
    "message": "Please log back in. If you are using other Bitwarden applications log out and back in to those as well."
  },
  "changeMasterPassword": {
    "message": "Change Master Password"
  },
  "masterPasswordChanged": {
    "message": "Master Password Changed"
  },
  "currentMasterPass": {
    "message": "Current Master Password"
  },
  "newMasterPass": {
    "message": "New Master Password"
  },
  "confirmNewMasterPass": {
    "message": "Confirm New Master Password"
  },
  "encKeySettings": {
    "message": "Encryption Key Settings"
  },
  "kdfAlgorithm": {
    "message": "KDF Algorithm"
  },
  "kdfIterations": {
    "message": "KDF Iterations"
  },
  "kdfIterationsDesc": {
    "message": "Higher KDF iterations can help protect your master password from being brute forced by an attacker. We recommend a value of $VALUE$ or more.",
    "placeholders": {
      "value": {
        "content": "$1",
        "example": "100,000"
      }
    }
  },
  "kdfIterationsWarning": {
    "message": "Setting your KDF iterations too high could result in poor performance when logging into (and unlocking) Bitwarden on devices with slower CPUs. We recommend that you increase the value in increments of $INCREMENT$ and then test all of your devices.",
    "placeholders": {
      "increment": {
        "content": "$1",
        "example": "50,000"
      }
    }
  },
  "changeKdf": {
    "message": "Change KDF"
  },
  "encKeySettingsChanged": {
    "message": "Encryption Key Settings Changed"
  },
  "dangerZone": {
    "message": "Danger Zone"
  },
  "dangerZoneDesc": {
    "message": "Careful, these actions are not reversible!"
  },
  "deauthorizeSessions": {
    "message": "Deauthorize Sessions"
  },
  "deauthorizeSessionsDesc": {
    "message": "Concerned your account is logged in on another device? Proceed below to deauthorize all computers or devices that you have previously used. This security step is recommended if you previously used a public computer or accidentally saved your password on a device that isn't yours. This step will also clear all previously remembered two-step login sessions."
  },
  "deauthorizeSessionsWarning": {
    "message": "Proceeding will also log you out of your current session, requiring you to log back in. You will also be prompted for two-step login again, if enabled. Active sessions on other devices may continue to remain active for up to one hour."
  },
  "sessionsDeauthorized": {
    "message": "All Sessions Deauthorized"
  },
  "purgeVault": {
    "message": "Purge Vault"
  },
  "purgedOrganizationVault": {
    "message": "Purged organization vault."
  },
  "purgeVaultDesc": {
    "message": "Proceed below to delete all items and folders in your vault. Items that belong to an organization that you share with will not be deleted."
  },
  "purgeOrgVaultDesc": {
    "message": "Proceed below to delete all items in the organization's vault."
  },
  "purgeVaultWarning": {
    "message": "Purging your vault is permanent. It cannot be undone."
  },
  "vaultPurged": {
    "message": "Your vault has been purged."
  },
  "deleteAccount": {
    "message": "Delete Account"
  },
  "deleteAccountDesc": {
    "message": "Proceed below to delete your account and all associated data."
  },
  "deleteAccountWarning": {
    "message": "Deleting your account is permanent. It cannot be undone."
  },
  "accountDeleted": {
    "message": "Account Deleted"
  },
  "accountDeletedDesc": {
    "message": "Your account has been closed and all associated data has been deleted."
  },
  "myAccount": {
    "message": "My Account"
  },
  "tools": {
    "message": "Tools"
  },
  "importData": {
    "message": "Import Data"
  },
  "importSuccess": {
    "message": "Data has been successfully imported into your vault."
  },
  "importFormatError": {
    "message": "Data is not formatted correctly. Please check your import file and try again."
  },
  "importNothingError": {
    "message": "Nothing was imported."
  },
  "selectFormat": {
    "message": "Select the format of the import file"
  },
  "selectImportFile": {
    "message": "Select the import file"
  },
  "orCopyPasteFileContents": {
    "message": "or copy/paste the import file contents"
  },
  "instructionsFor": {
    "message": "$NAME$ Instructions",
    "description": "The title for the import tool instructions.",
    "placeholders": {
      "name": {
        "content": "$1",
        "example": "LastPass (csv)"
      }
    }
  },
  "options": {
    "message": "Options"
  },
  "optionsDesc": {
    "message": "Customize your web vault experience."
  },
  "optionsUpdated": {
    "message": "Options updated"
  },
  "language": {
    "message": "Language"
  },
  "languageDesc": {
    "message": "Change the language used by the web vault."
  },
  "disableIcons": {
    "message": "Disable Website Icons"
  },
  "disableIconsDesc": {
    "message": "Website Icons provide a recognizable image next to each login item in your vault."
  },
  "enableGravatars": {
    "message": "Enable Gravatars",
    "description": "'Gravatar' is the name of a service. See www.gravatar.com"
  },
  "enableGravatarsDesc": {
    "message": "Use avatar images loaded from gravatar.com."
  },
  "default": {
    "message": "Default"
  },
  "domainRules": {
    "message": "Domain Rules"
  },
  "domainRulesDesc": {
    "message": "If you have the same login across multiple different website domains, you can mark the website as \"equivalent\". \"Global\" domains are ones already created for you by Bitwarden."
  },
  "globalEqDomains": {
    "message": "Global Equivalent Domains"
  },
  "customEqDomains": {
    "message": "Custom Equivalent Domains"
  },
  "exclude": {
    "message": "Exclude"
  },
  "include": {
    "message": "Include"
  },
  "customize": {
    "message": "Customize"
  },
  "newCustomDomain": {
    "message": "New Custom Domain"
  },
  "newCustomDomainDesc": {
    "message": "Enter a list of domains separated by commas. Only \"base\" domains are allowed. Do not enter subdomains. For example, enter \"google.com\" instead of \"www.google.com\". You can also enter \"androidapp://package.name\" to associate an android app with other website domains."
  },
  "customDomainX": {
    "message": "Custom Domain $INDEX$",
    "placeholders": {
      "index": {
        "content": "$1",
        "example": "2"
      }
    }
  },
  "domainsUpdated": {
    "message": "Domains updated"
  },
  "twoStepLogin": {
    "message": "Two-step Login"
  },
  "twoStepLoginDesc": {
    "message": "Secure your account by requiring an additional step when logging in."
  },
  "twoStepLoginOrganizationDesc": {
    "message": "Require two-step login for your organization's users by configuring providers at the organization level."
  },
  "twoStepLoginRecoveryWarning": {
    "message": "Enabling two-step login can permanently lock you out of your Bitwarden account. A recovery code allows you to access your account in the event that you can no longer use your normal two-step login provider (ex. you lose your device). Bitwarden support will not be able to assist you if you lose access to your account. We recommend you write down or print the recovery code and keep it in a safe place."
  },
  "viewRecoveryCode": {
    "message": "View Recovery Code"
  },
  "providers": {
    "message": "Providers",
    "description": "Two-step login providers such as YubiKey, Duo, Authenticator apps, Email, etc."
  },
  "enable": {
    "message": "Enable"
  },
  "enabled": {
    "message": "Enabled"
  },
  "premium": {
    "message": "Premium",
    "description": "Premium Membership"
  },
  "premiumMembership": {
    "message": "Premium Membership"
  },
  "premiumRequired": {
    "message": "Premium Required"
  },
  "premiumRequiredDesc": {
    "message": "A premium membership is required to use this feature."
  },
  "youHavePremiumAccess": {
    "message": "You have premium access"
  },
  "alreadyPremiumFromOrg": {
    "message": "You already have access to premium features because of an organization you are a member of."
  },
  "manage": {
    "message": "Manage"
  },
  "disable": {
    "message": "Disable"
  },
  "twoStepLoginProviderEnabled": {
    "message": "This two-step login provider is enabled on your account."
  },
  "twoStepLoginAuthDesc": {
    "message": "Enter your master password to modify two-step login settings."
  },
  "twoStepAuthenticatorDesc": {
    "message": "Follow these steps to set up two-step login with an authenticator app:"
  },
  "twoStepAuthenticatorDownloadApp": {
    "message": "Download a two-step authenticator app"
  },
  "twoStepAuthenticatorNeedApp": {
    "message": "Need a two-step authenticator app? Download one of the following"
  },
  "iosDevices": {
    "message": "iOS devices"
  },
  "androidDevices": {
    "message": "Android devices"
  },
  "windowsDevices": {
    "message": "Windows devices"
  },
  "twoStepAuthenticatorAppsRecommended": {
    "message": "These apps are recommended, however, other authenticator apps will also work."
  },
  "twoStepAuthenticatorScanCode": {
    "message": "Scan this QR code with your authenticator app"
  },
  "key": {
    "message": "Key"
  },
  "twoStepAuthenticatorEnterCode": {
    "message": "Enter the resulting 6 digit verification code from the app"
  },
  "twoStepAuthenticatorReaddDesc": {
    "message": "In case you need to add it to another device, below is the QR code (or key) required by your authenticator app."
  },
  "twoStepDisableDesc": {
    "message": "Are you sure you want to disable this two-step login provider?"
  },
  "twoStepDisabled": {
    "message": "Two-step login provider disabled."
  },
  "twoFactorYubikeyAdd": {
    "message": "Add a new YubiKey to your account"
  },
  "twoFactorYubikeyPlugIn": {
    "message": "Plug the YubiKey into your computer's USB port."
  },
  "twoFactorYubikeySelectKey": {
    "message": "Select the first empty YubiKey input field below."
  },
  "twoFactorYubikeyTouchButton": {
    "message": "Touch the YubiKey's button."
  },
  "twoFactorYubikeySaveForm": {
    "message": "Save the form."
  },
  "twoFactorYubikeyWarning": {
    "message": "Due to platform limitations, YubiKeys cannot be used on all Bitwarden applications. You should enable another two-step login provider so that you can access your account when YubiKeys cannot be used. Supported platforms:"
  },
  "twoFactorYubikeySupportUsb": {
    "message": "Web vault, desktop application, CLI, and all browser extensions on a device with a USB port that can accept your YubiKey."
  },
  "twoFactorYubikeySupportMobile": {
    "message": "Mobile apps on a device with NFC capabilities or a data port that can accept your YubiKey."
  },
  "yubikeyX": {
    "message": "YubiKey $INDEX$",
    "placeholders": {
      "index": {
        "content": "$1",
        "example": "2"
      }
    }
  },
  "u2fkeyX": {
    "message": "U2F Key $INDEX$",
    "placeholders": {
      "index": {
        "content": "$1",
        "example": "2"
      }
    }
  },
  "nfcSupport": {
    "message": "NFC Support"
  },
  "twoFactorYubikeySupportsNfc": {
    "message": "One of my keys supports NFC."
  },
  "twoFactorYubikeySupportsNfcDesc": {
    "message": "If one of your YubiKeys supports NFC (such as a YubiKey NEO), you will be prompted on mobile devices whenever NFC availability is detected."
  },
  "yubikeysUpdated": {
    "message": "YubiKeys updated"
  },
  "disableAllKeys": {
    "message": "Disable All Keys"
  },
  "twoFactorDuoDesc": {
    "message": "Enter the Bitwarden application information from your Duo Admin panel."
  },
  "twoFactorDuoIntegrationKey": {
    "message": "Integration Key"
  },
  "twoFactorDuoSecretKey": {
    "message": "Secret Key"
  },
  "twoFactorDuoApiHostname": {
    "message": "API Hostname"
  },
  "twoFactorEmailDesc": {
    "message": "Follow these steps to set up two-step login with email:"
  },
  "twoFactorEmailEnterEmail": {
    "message": "Enter the email that you wish to receive verification codes"
  },
  "twoFactorEmailEnterCode": {
    "message": "Enter the resulting 6 digit verification code from the email"
  },
  "sendEmail": {
    "message": "Send Email"
  },
  "twoFactorU2fAdd": {
    "message": "Add a FIDO U2F security key to your account"
  },
  "removeU2fConfirmation": {
    "message": "Are you sure you want to remove this security key?"
  },
  "readKey": {
    "message": "Read Key"
  },
  "keyCompromised": {
    "message": "Key is compromised."
  },
  "twoFactorU2fGiveName": {
    "message": "Give the security key a friendly name to identify it."
  },
  "twoFactorU2fPlugInReadKey": {
    "message": "Plug the security key into your computer's USB port and click the \"Read Key\" button."
  },
  "twoFactorU2fTouchButton": {
    "message": "If the security key has a button, touch it."
  },
  "twoFactorU2fSaveForm": {
    "message": "Save the form."
  },
  "twoFactorU2fWarning": {
    "message": "Due to platform limitations, FIDO U2F cannot be used on all Bitwarden applications. You should enable another two-step login provider so that you can access your account when FIDO U2F cannot be used. Supported platforms:"
  },
  "twoFactorU2fSupportWeb": {
    "message": "Web vault and browser extensions on a desktop/laptop with a U2F enabled browser (Chrome, Opera, Vivaldi, or Firefox with FIDO U2F enabled)."
  },
  "twoFactorU2fWaiting": {
    "message": "Waiting for you to touch the button on your security key"
  },
  "twoFactorU2fClickSave": {
    "message": "Click the \"Save\" button below to enable this security key for two-step login."
  },
  "twoFactorU2fProblemReadingTryAgain": {
    "message": "There was a problem reading the security key. Try again."
  },
  "twoFactorRecoveryYourCode": {
    "message": "Your Bitwarden two-step login recovery code"
  },
  "twoFactorRecoveryNoCode": {
    "message": "You have not enabled any two-step login providers yet. After you have enabled a two-step login provider you can check back here for your recovery code."
  },
  "printCode": {
    "message": "Print Code",
    "description": "Print 2FA recovery code"
  },
  "reports": {
    "message": "Reports"
  },
  "unsecuredWebsitesReport": {
    "message": "Unsecured Websites Report"
  },
  "unsecuredWebsitesReportDesc": {
    "message": "Using unsecured websites with the http:// scheme can be dangerous. If the website allows, you should always access it using the https:// scheme so that your connection is encrypted."
  },
  "unsecuredWebsitesFound": {
    "message": "Unsecured Websites Found"
  },
  "unsecuredWebsitesFoundDesc": {
    "message": "We found $COUNT$ items in your vault with unsecured URIs. You should change their URI scheme to https:// if the website allows it.",
    "placeholders": {
      "count": {
        "content": "$1",
        "example": "8"
      }
    }
  },
  "noUnsecuredWebsites": {
    "message": "No items in your vault have unsecured URIs."
  },
  "inactive2faReport": {
    "message": "Inactive 2FA Report"
  },
  "inactive2faReportDesc": {
    "message": "Two-factor authentication (2FA) is an important security setting that helps secure your accounts. If the website offers it, you should always enable two-factor authentication."
  },
  "inactive2faFound": {
    "message": "Logins Without 2FA Found"
  },
  "inactive2faFoundDesc": {
    "message": "We found $COUNT$ website(s) in your vault that may not be configured with two-factor authentication (according to twofactorauth.org). To further protect these accounts, you should enable two-factor authentication.",
    "placeholders": {
      "count": {
        "content": "$1",
        "example": "8"
      }
    }
  },
  "noInactive2fa": {
    "message": "No websites were found in your vault with a missing two-factor authentication configuration."
  },
  "instructions": {
    "message": "Instructions"
  },
  "exposedPasswordsReport": {
    "message": "Exposed Passwords Report"
  },
  "exposedPasswordsReportDesc": {
    "message": "Exposed passwords are passwords that have been uncovered in known data breaches that were released publicly or sold on the dark web by hackers."
  },
  "exposedPasswordsFound": {
    "message": "Exposed Passwords Found"
  },
  "exposedPasswordsFoundDesc": {
    "message": "We found $COUNT$ items in your vault that have passwords that were exposed in known data breaches. You should change them to use a new password.",
    "placeholders": {
      "count": {
        "content": "$1",
        "example": "8"
      }
    }
  },
  "noExposedPasswords": {
    "message": "No items in your vault have passwords that have been exposed in known data breaches."
  },
  "checkExposedPasswords": {
    "message": "Check Exposed Passwords"
  },
  "exposedXTimes": {
    "message": "Exposed $COUNT$ time(s)",
    "placeholders": {
      "count": {
        "content": "$1",
        "example": "52"
      }
    }
  },
  "weakPasswordsReport": {
    "message": "Weak Passwords Report"
  },
  "weakPasswordsReportDesc": {
    "message": "Weak passwords can easily be guessed by hackers and automated tools that are used to crack passwords. The Bitwarden password generator can help you create strong passwords."
  },
  "weakPasswordsFound": {
    "message": "Weak Passwords Found"
  },
  "weakPasswordsFoundDesc": {
    "message": "We found $COUNT$ items in your vault with passwords that are not strong. You should update them to use stronger passwords.",
    "placeholders": {
      "count": {
        "content": "$1",
        "example": "8"
      }
    }
  },
  "noWeakPasswords": {
    "message": "No items in your vault have weak passwords."
  },
  "reusedPasswordsReport": {
    "message": "Reused Passwords Report"
  },
  "reusedPasswordsReportDesc": {
    "message": "If a service that you use is compromised, reusing the same password elsewhere can allow hackers to easily gain access to more of your online accounts. You should use a unique password for every account or service."
  },
  "reusedPasswordsFound": {
    "message": "Reused Passwords Found"
  },
  "reusedPasswordsFoundDesc": {
    "message": "We found $COUNT$ passwords that are being reused in your vault. You should change them to a unique value.",
    "placeholders": {
      "count": {
        "content": "$1",
        "example": "8"
      }
    }
  },
  "noReusedPasswords": {
    "message": "No logins in your vault have passwords that are being reused."
  },
  "reusedXTimes": {
    "message": "Reused $COUNT$ times",
    "placeholders": {
      "count": {
        "content": "$1",
        "example": "8"
      }
    }
  },
  "dataBreachReport": {
    "message": "Data Breach Report"
  },
  "breachDesc": {
    "message": "A \"breach\" is an incident where a site's data has been illegally accessed by hackers and then released publicly. Review the types of data that were compromised (email addresses, passwords, credit cards etc.) and take appropriate action, such as changing passwords."
  },
  "breachCheckUsernameEmail": {
    "message": "Check any usernames or email addresses that you use."
  },
  "checkBreaches": {
    "message": "Check Breaches"
  },
  "breachUsernameNotFound": {
    "message": "$USERNAME$ was not found in any known data breaches.",
    "placeholders": {
      "username": {
        "content": "$1",
        "example": "user@example.com"
      }
    }
  },
  "goodNews": {
    "message": "Good News",
    "description": "ex. Good News, No Breached Accounts Found!"
  },
  "breachUsernameFound": {
    "message": "$USERNAME$ was found in $COUNT$ different data breaches online.",
    "placeholders": {
      "username": {
        "content": "$1",
        "example": "user@example.com"
      },
      "count": {
        "content": "$2",
        "example": "7"
      }
    }
  },
  "breachFound": {
    "message": "Breached Accounts Found"
  },
  "compromisedData": {
    "message": "Compromised data"
  },
  "website": {
    "message": "Website"
  },
  "affectedUsers": {
    "message": "Affected Users"
  },
  "breachOccurred": {
    "message": "Breach Occurred"
  },
  "breachReported": {
    "message": "Breach Reported"
  },
  "reportError": {
    "message": "An error occurred trying to load the report. Try again"
  },
  "billing": {
    "message": "Billing"
  },
  "accountCredit": {
    "message": "Account Credit",
    "description": "Financial term. In the case of Bitwarden, a positive balance means that you owe money, while a negative balance means that you have a credit (Bitwarden owes you money)."
  },
  "accountBalance": {
    "message": "Account Balance",
    "description": "Financial term. In the case of Bitwarden, a positive balance means that you owe money, while a negative balance means that you have a credit (Bitwarden owes you money)."
  },
  "addCredit": {
    "message": "Add Credit",
    "description": "Add more credit to your account's balance."
  },
  "amount": {
    "message": "Amount",
    "description": "Dollar amount, or quantity."
  },
  "creditDelayed": {
    "message": "Added credit will appear on your account after the payment has been fully processed. Some payment methods are delayed and can take longer to process than others."
  },
  "makeSureEnoughCredit": {
    "message": "Please make sure that your account has enough credit available for this purchase. If your account does not have enough credit available, your default payment method on file will be used for the difference. You can add credit to your account from the Billing page."
  },
  "creditAppliedDesc": {
    "message": "Your account's credit can be used to make purchases. Any available credit will be automatically applied towards invoices generated for this account."
  },
  "goPremium": {
    "message": "Go Premium",
    "description": "Another way of saying \"Get a premium membership\""
  },
  "premiumUpdated": {
    "message": "You've upgraded to premium."
  },
  "premiumUpgradeUnlockFeatures": {
    "message": "Upgrade your account to a premium membership and unlock some great additional features."
  },
  "premiumSignUpStorage": {
    "message": "1 GB encrypted storage for file attachments."
  },
  "premiumSignUpTwoStep": {
    "message": "Additional two-step login options such as YubiKey, FIDO U2F, and Duo."
  },
  "premiumSignUpReports": {
    "message": "Password hygiene, account health, and data breach reports to keep your vault safe."
  },
  "premiumSignUpTotp": {
    "message": "TOTP verification code (2FA) generator for logins in your vault."
  },
  "premiumSignUpSupport": {
    "message": "Priority customer support."
  },
  "premiumSignUpFuture": {
    "message": "All future premium features. More coming soon!"
  },
  "premiumPrice": {
    "message": "All for just $PRICE$ /year!",
    "placeholders": {
      "price": {
        "content": "$1",
        "example": "$10"
      }
    }
  },
  "addons": {
    "message": "Addons"
  },
  "premiumAccess": {
    "message": "Premium Access"
  },
  "premiumAccessDesc": {
    "message": "You can add premium access to all members of your organization for $PRICE$ /$INTERVAL$.",
    "placeholders": {
      "price": {
        "content": "$1",
        "example": "$3.33"
      },
      "interval": {
        "content": "$2",
        "example": "'month' or 'year'"
      }
    }
  },
  "additionalStorageGb": {
    "message": "Additional Storage (GB)"
  },
  "additionalStorageGbDesc": {
    "message": "# of additional GB"
  },
  "additionalStorageIntervalDesc": {
    "message": "Your plan comes with $SIZE$ of encrypted file storage. You can add additional storage for $PRICE$ per GB /$INTERVAL$.",
    "placeholders": {
      "size": {
        "content": "$1",
        "example": "1 GB"
      },
      "price": {
        "content": "$2",
        "example": "$4.00"
      },
      "interval": {
        "content": "$3",
        "example": "'month' or 'year'"
      }
    }
  },
  "summary": {
    "message": "Summary"
  },
  "total": {
    "message": "Total"
  },
  "year": {
    "message": "year"
  },
  "month": {
    "message": "month"
  },
  "monthAbbr": {
    "message": "mo.",
    "description": "Short abbreviation for 'month'"
  },
  "paymentChargedAnnually": {
    "message": "Your payment method will be charged immediately and then on a recurring basis each year. You may cancel at any time."
  },
  "paymentCharged": {
    "message": "Your payment method will be charged immediately and then on a recurring basis each $INTERVAL$. You may cancel at any time.",
    "placeholders": {
      "interval": {
        "content": "$1",
        "example": "month or year"
      }
    }
  },
  "paymentChargedWithTrial": {
    "message": "Your plan comes with a free 7 day trial. Your payment method will not be charged until the trial has ended. Billing will occur on a recurring basis each $INTERVAL$. You may cancel at any time.",
    "placeholders": {
      "interval": {
        "content": "$1",
        "example": "month or year"
      }
    }
  },
  "paymentInformation": {
    "message": "Payment Information"
  },
  "creditCard": {
    "message": "Credit Card"
  },
  "paypalClickSubmit": {
    "message": "Click the PayPal button to log into your PayPal account, then click the Submit button below to continue."
  },
  "cancelSubscription": {
    "message": "Cancel Subscription"
  },
  "subscriptionCanceled": {
    "message": "The subscription has been canceled."
  },
  "pendingCancellation": {
    "message": "Pending Cancellation"
  },
  "subscriptionPendingCanceled": {
    "message": "The subscription has been marked for cancellation at the end of the current billing period."
  },
  "reinstateSubscription": {
    "message": "Reinstate Subscription"
  },
  "reinstateConfirmation": {
    "message": "Are you sure you want to remove the pending cancellation request and reinstate your subscription?"
  },
  "reinstated": {
    "message": "The subscription has been reinstated."
  },
  "cancelConfirmation": {
    "message": "Are you sure you want to cancel? You will lose access to all of this subscription's features at the end of this billing cycle."
  },
  "canceledSubscription": {
    "message": "The subscription has been canceled."
  },
  "neverExpires": {
    "message": "Never Expires"
  },
  "status": {
    "message": "Status"
  },
  "nextCharge": {
    "message": "Next Charge"
  },
  "details": {
    "message": "Details"
  },
  "downloadLicense": {
    "message": "Download License"
  },
  "updateLicense": {
    "message": "Update License"
  },
  "updatedLicense": {
    "message": "Updated license"
  },
  "manageSubscription": {
    "message": "Manage Subscription"
  },
  "storage": {
    "message": "Storage"
  },
  "addStorage": {
    "message": "Add Storage"
  },
  "removeStorage": {
    "message": "Remove Storage"
  },
  "subscriptionStorage": {
    "message": "Your subscription has a total of $MAX_STORAGE$ GB of encrypted file storage. You are currently using $USED_STORAGE$.",
    "placeholders": {
      "max_storage": {
        "content": "$1",
        "example": "4"
      },
      "used_storage": {
        "content": "$2",
        "example": "65 MB"
      }
    }
  },
  "paymentMethod": {
    "message": "Payment Method"
  },
  "noPaymentMethod": {
    "message": "No payment method on file."
  },
  "addPaymentMethod": {
    "message": "Add Payment Method"
  },
  "changePaymentMethod": {
    "message": "Change Payment Method"
  },
  "invoices": {
    "message": "Invoices"
  },
  "noInvoices": {
    "message": "No invoices."
  },
  "paid": {
    "message": "Paid",
    "description": "Past tense status of an invoice. ex. Paid or unpaid."
  },
  "unpaid": {
    "message": "Unpaid",
    "description": "Past tense status of an invoice. ex. Paid or unpaid."
  },
  "transactions": {
    "message": "Transactions",
    "description": "Payment/credit transactions."
  },
  "noTransactions": {
    "message": "No transactions."
  },
  "chargeNoun": {
    "message": "Charge",
    "description": "Noun. A charge from a payment method."
  },
  "refundNoun": {
    "message": "Refund",
    "description": "Noun. A refunded payment that was charged."
  },
  "chargesStatement": {
    "message": "Any charges will appear on your statement as $STATEMENT_NAME$.",
    "placeholders": {
      "statement_name": {
        "content": "$1",
        "example": "BITWARDEN"
      }
    }
  },
  "gbStorageAdd": {
    "message": "GB of Storage To Add"
  },
  "gbStorageRemove": {
    "message": "GB of Storage To Remove"
  },
  "storageAddNote": {
    "message": "Adding storage will result in adjustments to your billing totals and immediately charge your payment method on file. The first charge will be prorated for the remainder of the current billing cycle."
  },
  "storageRemoveNote": {
    "message": "Removing storage will result in adjustments to your billing totals that will be prorated as credits toward your next billing charge."
  },
  "adjustedStorage": {
    "message": "Adjusted $AMOUNT$ GB of storage.",
    "placeholders": {
      "amount": {
        "content": "$1",
        "example": "5"
      }
    }
  },
  "contactSupport": {
    "message": "Contact Customer Support"
  },
  "updatedPaymentMethod": {
    "message": "Updated payment method."
  },
  "purchasePremium": {
    "message": "Purchase Premium"
  },
  "licenseFile": {
    "message": "License File"
  },
  "licenseFileDesc": {
    "message": "Your license file will be named something like $FILE_NAME$",
    "placeholders": {
      "file_name": {
        "content": "$1",
        "example": "bitwarden_premium_license.json"
      }
    }
  },
  "uploadLicenseFilePremium": {
    "message": "To upgrade your account to a premium membership you need to upload a valid license file."
  },
  "uploadLicenseFileOrg": {
    "message": "To create an on-premises hosted organization you need to upload a valid license file."
  },
  "accountEmailMustBeVerified": {
    "message": "Your account's email address must be verified."
  },
  "newOrganizationDesc": {
    "message": "Organizations allow you to share parts of your vault with others as well as manage related users for a specific entity such as a family, small team, or large company."
  },
  "generalInformation": {
    "message": "General Information"
  },
  "organizationName": {
    "message": "Organization Name"
  },
  "accountOwnedBusiness": {
    "message": "This account is owned by a business."
  },
  "billingEmail": {
    "message": "Billing Email"
  },
  "businessName": {
    "message": "Business Name"
  },
  "chooseYourPlan": {
    "message": "Choose Your Plan"
  },
  "users": {
    "message": "Users"
  },
  "userSeats": {
    "message": "User Seats"
  },
  "additionalUserSeats": {
    "message": "Additional User Seats"
  },
  "userSeatsDesc": {
    "message": "# of user seats"
  },
  "userSeatsAdditionalDesc": {
    "message": "Your plan comes with $BASE_SEATS$ user seats. You can add additional users for $SEAT_PRICE$ per user /month.",
    "placeholders": {
      "base_seats": {
        "content": "$1",
        "example": "5"
      },
      "seat_price": {
        "content": "$2",
        "example": "$2.00"
      }
    }
  },
  "userSeatsHowManyDesc": {
    "message": "How many user seats do you need? You can also add additional seats later if needed."
  },
  "planNameFree": {
    "message": "Free",
    "description": "Free as in 'free beer'."
  },
  "planDescFree": {
    "message": "For testing or personal users to share with $COUNT$ other user.",
    "placeholders": {
      "count": {
        "content": "$1",
        "example": "1"
      }
    }
  },
  "planNameFamilies": {
    "message": "Families"
  },
  "planDescFamilies": {
    "message": "For personal use, to share with family & friends."
  },
  "planNameTeams": {
    "message": "Teams"
  },
  "planDescTeams": {
    "message": "For businesses and other team organizations."
  },
  "planNameEnterprise": {
    "message": "Enterprise"
  },
  "planDescEnterprise": {
    "message": "For businesses and other large organizations."
  },
  "freeForever": {
    "message": "Free Forever"
  },
  "includesXUsers": {
    "message": "includes $COUNT$ users",
    "placeholders": {
      "count": {
        "content": "$1",
        "example": "5"
      }
    }
  },
  "additionalUsers": {
    "message": "Additional Users"
  },
  "costPerUser": {
    "message": "$COST$ per user",
    "placeholders": {
      "cost": {
        "content": "$1",
        "example": "$3"
      }
    }
  },
  "limitedUsers": {
    "message": "Limited to $COUNT$ users (including you)",
    "placeholders": {
      "count": {
        "content": "$1",
        "example": "2"
      }
    }
  },
  "limitedCollections": {
    "message": "Limited to $COUNT$ collections",
    "placeholders": {
      "count": {
        "content": "$1",
        "example": "2"
      }
    }
  },
  "addShareLimitedUsers": {
    "message": "Add and share with up to $COUNT$ users",
    "placeholders": {
      "count": {
        "content": "$1",
        "example": "5"
      }
    }
  },
  "addShareUnlimitedUsers": {
    "message": "Add and share with unlimited users"
  },
  "createUnlimitedCollections": {
    "message": "Create unlimited collections"
  },
  "gbEncryptedFileStorage": {
    "message": "$SIZE$ encrypted file storage",
    "placeholders": {
      "size": {
        "content": "$1",
        "example": "1 GB"
      }
    }
  },
  "onPremHostingOptional": {
    "message": "On-premise hosting (optional)"
  },
  "usersGetPremium": {
    "message": "Users get access to premium membership features"
  },
  "controlAccessWithGroups": {
    "message": "Control user access with groups"
  },
  "syncUsersFromDirectory": {
    "message": "Sync your users and groups from a directory"
  },
  "trackAuditLogs": {
    "message": "Track user actions with audit logs"
  },
  "enforce2faDuo": {
    "message": "Enforce 2FA with Duo"
  },
  "priorityCustomerSupport": {
    "message": "Priority customer support"
  },
  "xDayFreeTrial": {
    "message": "$COUNT$ day free trial, cancel anytime",
    "placeholders": {
      "count": {
        "content": "$1",
        "example": "7"
      }
    }
  },
  "monthly": {
    "message": "Monthly"
  },
  "annually": {
    "message": "Annually"
  },
  "basePrice": {
    "message": "Base Price"
  },
  "organizationCreated": {
    "message": "Organization Created"
  },
  "organizationReadyToGo": {
    "message": "Your new organization is ready to go!"
  },
  "organizationUpgraded": {
    "message": "Your organization has been upgraded."
  },
  "leave": {
    "message": "Leave"
  },
  "leaveOrganizationConfirmation": {
    "message": "Are you sure you want to leave this organization?"
  },
  "leftOrganization": {
    "message": "You have left the organization."
  },
  "defaultCollection": {
    "message": "Default Collection"
  },
  "getHelp": {
    "message": "Get Help"
  },
  "getApps": {
    "message": "Get the Apps"
  },
  "loggedInAs": {
    "message": "Logged in as"
  },
  "eventLogs": {
    "message": "Event Logs"
  },
  "people": {
    "message": "People"
  },
  "policies": {
    "message": "Policies"
  },
  "editPolicy": {
    "message": "Edit Policy"
  },
  "groups": {
    "message": "Groups"
  },
  "newGroup": {
    "message": "New Group"
  },
  "addGroup": {
    "message": "Add Group"
  },
  "editGroup": {
    "message": "Edit Group"
  },
  "deleteGroupConfirmation": {
    "message": "Are you sure you want to delete this group?"
  },
  "removeUserConfirmation": {
    "message": "Are you sure you want to remove this user?"
  },
  "externalId": {
    "message": "External Id"
  },
  "externalIdDesc": {
    "message": "The external id can be used as a reference or to link this resource to an external system such as a user directory."
  },
  "accessControl": {
    "message": "Access Control"
  },
  "groupAccessAllItems": {
    "message": "This group can access and modify all items."
  },
  "groupAccessSelectedCollections": {
    "message": "This group can access only the selected collections."
  },
  "readOnly": {
    "message": "Read Only"
  },
  "newCollection": {
    "message": "New Collection"
  },
  "addCollection": {
    "message": "Add Collection"
  },
  "editCollection": {
    "message": "Edit Collection"
  },
  "deleteCollectionConfirmation": {
    "message": "Are you sure you want to delete this collection?"
  },
  "editUser": {
    "message": "Edit User"
  },
  "inviteUser": {
    "message": "Invite User"
  },
  "inviteUserDesc": {
    "message": "Invite a new user to your organization by entering their Bitwarden account email address below. If they do not have a Bitwarden account already, they will be prompted to create a new account."
  },
  "inviteMultipleEmailDesc": {
    "message": "You can invite up to $COUNT$ users at a time by comma separating a list of email addresses.",
    "placeholders": {
      "count": {
        "content": "$1",
        "example": "20"
      }
    }
  },
  "userUsingTwoStep": {
    "message": "This user is using two-step login to protect their account."
  },
  "userAccessAllItems": {
    "message": "This user can access and modify all items."
  },
  "userAccessSelectedCollections": {
    "message": "This user can access only the selected collections."
  },
  "search": {
    "message": "Search"
  },
  "invited": {
    "message": "Invited"
  },
  "accepted": {
    "message": "Accepted"
  },
  "confirmed": {
    "message": "Confirmed"
  },
  "owner": {
    "message": "Owner"
  },
  "ownerDesc": {
    "message": "The highest access user that can manage all aspects of your organization."
  },
  "admin": {
    "message": "Admin"
  },
  "adminDesc": {
    "message": "Admins can access and manage all items, collections and users in your organization."
  },
  "user": {
    "message": "User"
  },
  "userDesc": {
    "message": "A regular user with access to assigned collections in your organization."
  },
  "manager": {
    "message": "Manager"
  },
  "managerDesc": {
    "message": "Managers can access and manage assigned collections in your organization."
  },
  "all": {
    "message": "All"
  },
  "refresh": {
    "message": "Refresh"
  },
  "timestamp": {
    "message": "Timestamp"
  },
  "event": {
    "message": "Event"
  },
  "unknown": {
    "message": "Unknown"
  },
  "loadMore": {
    "message": "Load More"
  },
  "mobile": {
    "message": "Mobile",
    "description": "Mobile app"
  },
  "extension": {
    "message": "Extension",
    "description": "Browser extension/addon"
  },
  "desktop": {
    "message": "Desktop",
    "description": "Desktop app"
  },
  "webVault": {
    "message": "Web Vault"
  },
  "loggedIn": {
    "message": "Logged in."
  },
  "changedPassword": {
    "message": "Changed account password."
  },
  "enabledUpdated2fa": {
    "message": "Enabled/updated two-step login."
  },
  "disabled2fa": {
    "message": "Disabled two-step login."
  },
  "recovered2fa": {
    "message": "Recovered account from two-step login."
  },
  "failedLogin": {
    "message": "Login attempt failed with incorrect password."
  },
  "failedLogin2fa": {
    "message": "Login attempt failed with incorrect two-step login."
  },
  "exportedVault": {
    "message": "Exported vault."
  },
  "exportedOrganizationVault": {
    "message": "Exported organization vault."
  },
  "editedOrgSettings": {
    "message": "Edited organization settings."
  },
  "createdItemId": {
    "message": "Created item $ID$.",
    "placeholders": {
      "id": {
        "content": "$1",
        "example": "Google"
      }
    }
  },
  "editedItemId": {
    "message": "Edited item $ID$.",
    "placeholders": {
      "id": {
        "content": "$1",
        "example": "Google"
      }
    }
  },
  "deletedItemId": {
    "message": "Sent item $ID$ to trash.",
    "placeholders": {
      "id": {
        "content": "$1",
        "example": "Google"
      }
    }
  },
  "sharedItemId": {
    "message": "Shared item $ID$.",
    "placeholders": {
      "id": {
        "content": "$1",
        "example": "'Google'"
      }
    }
  },
  "viewedItemId": {
    "message": "Viewed item $ID$.",
    "placeholders": {
      "id": {
        "content": "$1",
        "example": "Google"
      }
    }
  },
  "viewedPasswordItemId": {
    "message": "Viewed password for item $ID$.",
    "placeholders": {
      "id": {
        "content": "$1",
        "example": "Google"
      }
    }
  },
  "viewedHiddenFieldItemId": {
    "message": "Viewed hidden field for item $ID$.",
    "placeholders": {
      "id": {
        "content": "$1",
        "example": "Google"
      }
    }
  },
  "viewedSecurityCodeItemId": {
    "message": "Viewed security code for item $ID$.",
    "placeholders": {
      "id": {
        "content": "$1",
        "example": "Google"
      }
    }
  },
  "copiedPasswordItemId": {
    "message": "Copied password for item $ID$.",
    "placeholders": {
      "id": {
        "content": "$1",
        "example": "Google"
      }
    }
  },
  "copiedHiddenFieldItemId": {
    "message": "Copied hidden field for item $ID$.",
    "placeholders": {
      "id": {
        "content": "$1",
        "example": "Google"
      }
    }
  },
  "copiedSecurityCodeItemId": {
    "message": "Copied security code for item $ID$.",
    "placeholders": {
      "id": {
        "content": "$1",
        "example": "Google"
      }
    }
  },
  "autofilledItemId": {
    "message": "Auto-filled item $ID$.",
    "placeholders": {
      "id": {
        "content": "$1",
        "example": "Google"
      }
    }
  },
  "createdCollectionId": {
    "message": "Created collection $ID$.",
    "placeholders": {
      "id": {
        "content": "$1",
        "example": "Server Passwords"
      }
    }
  },
  "editedCollectionId": {
    "message": "Edited collection $ID$.",
    "placeholders": {
      "id": {
        "content": "$1",
        "example": "Server Passwords"
      }
    }
  },
  "deletedCollectionId": {
    "message": "Deleted collection $ID$.",
    "placeholders": {
      "id": {
        "content": "$1",
        "example": "Server Passwords"
      }
    }
  },
  "editedPolicyId": {
    "message": "Edited policy $ID$.",
    "placeholders": {
      "id": {
        "content": "$1",
        "example": "Master Password"
      }
    }
  },
  "createdGroupId": {
    "message": "Created group $ID$.",
    "placeholders": {
      "id": {
        "content": "$1",
        "example": "Developers"
      }
    }
  },
  "editedGroupId": {
    "message": "Edited group $ID$.",
    "placeholders": {
      "id": {
        "content": "$1",
        "example": "Developers"
      }
    }
  },
  "deletedGroupId": {
    "message": "Deleted group $ID$.",
    "placeholders": {
      "id": {
        "content": "$1",
        "example": "Developers"
      }
    }
  },
  "removedUserId": {
    "message": "Removed user $ID$.",
    "placeholders": {
      "id": {
        "content": "$1",
        "example": "John Smith"
      }
    }
  },
  "createdAttachmentForItem": {
    "message": "Created attachment for item $ID$.",
    "placeholders": {
      "id": {
        "content": "$1",
        "example": "Google"
      }
    }
  },
  "deletedAttachmentForItem": {
    "message": "Deleted attachment for item $ID$.",
    "placeholders": {
      "id": {
        "content": "$1",
        "example": "Google"
      }
    }
  },
  "editedCollectionsForItem": {
    "message": "Edited collections for item $ID$.",
    "placeholders": {
      "id": {
        "content": "$1",
        "example": "Google"
      }
    }
  },
  "invitedUserId": {
    "message": "Invited user $ID$.",
    "placeholders": {
      "id": {
        "content": "$1",
        "example": "John Smith"
      }
    }
  },
  "confirmedUserId": {
    "message": "Confirmed user $ID$.",
    "placeholders": {
      "id": {
        "content": "$1",
        "example": "John Smith"
      }
    }
  },
  "editedUserId": {
    "message": "Edited user $ID$.",
    "placeholders": {
      "id": {
        "content": "$1",
        "example": "John Smith"
      }
    }
  },
  "editedGroupsForUser": {
    "message": "Edited groups for user $ID$.",
    "placeholders": {
      "id": {
        "content": "$1",
        "example": "John Smith"
      }
    }
  },
  "device": {
    "message": "Device"
  },
  "view": {
    "message": "View"
  },
  "invalidDateRange": {
    "message": "Invalid date range."
  },
  "errorOccurred": {
    "message": "An error has occurred."
  },
  "userAccess": {
    "message": "User Access"
  },
  "userType": {
    "message": "User Type"
  },
  "groupAccess": {
    "message": "Group Access"
  },
  "groupAccessUserDesc": {
    "message": "Edit the groups that this user belongs to."
  },
  "invitedUsers": {
    "message": "Invited user(s)."
  },
  "resendInvitation": {
    "message": "Resend Invitation"
  },
  "hasBeenReinvited": {
    "message": "$USER$ has been reinvited.",
    "placeholders": {
      "user": {
        "content": "$1",
        "example": "John Smith"
      }
    }
  },
  "confirm": {
    "message": "Confirm"
  },
  "confirmUser": {
    "message": "Confirm User"
  },
  "hasBeenConfirmed": {
    "message": "$USER$ has been confirmed.",
    "placeholders": {
      "user": {
        "content": "$1",
        "example": "John Smith"
      }
    }
  },
  "confirmUsers": {
    "message": "Confirm Users"
  },
  "usersNeedConfirmed": {
    "message": "You have users that have accepted their invitation, but still need to be confirmed. Users will not have access to the organization until they are confirmed."
  },
  "startDate": {
    "message": "Start Date"
  },
  "endDate": {
    "message": "End Date"
  },
  "verifyEmail": {
    "message": "Verify Email"
  },
  "verifyEmailDesc": {
    "message": "Verify your account's email address to unlock access to all features."
  },
  "verifyEmailFirst": {
    "message": "Your account's email address first must be verified."
  },
  "checkInboxForVerification": {
    "message": "Check your email inbox for a verification link."
  },
  "emailVerified": {
    "message": "Your email has been verified."
  },
  "emailVerifiedFailed": {
    "message": "Unable to verify your email. Try sending a new verification email."
  },
  "updateBrowser": {
    "message": "Update Browser"
  },
  "updateBrowserDesc": {
    "message": "You are using an unsupported web browser. The web vault may not function properly."
  },
  "joinOrganization": {
    "message": "Join Organization"
  },
  "joinOrganizationDesc": {
    "message": "You've been invited to join the organization listed above. To accept the invitation, you need to log in or create a new Bitwarden account."
  },
  "inviteAccepted": {
    "message": "Invitation Accepted"
  },
  "inviteAcceptedDesc": {
    "message": "You can access this organization once an administrator confirms your membership. We'll send you an email when that happens."
  },
  "inviteAcceptFailed": {
    "message": "Unable to accept invitation. Ask an organization admin to send a new invitation."
  },
  "inviteAcceptFailedShort": {
    "message": "Unable to accept invitation. $DESCRIPTION$",
    "placeholders": {
      "description": {
        "content": "$1",
        "example": "You must enable 2FA on your user account before you can join this organization."
      }
    }
  },
  "rememberEmail": {
    "message": "Remember email"
  },
  "recoverAccountTwoStepDesc": {
    "message": "If you cannot access your account through your normal two-step login methods, you can use your two-step login recovery code to disable all two-step providers on your account."
  },
  "recoverAccountTwoStep": {
    "message": "Recover Account Two-Step Login"
  },
  "twoStepRecoverDisabled": {
    "message": "Two-step login has been disabled on your account."
  },
  "learnMore": {
    "message": "Learn more"
  },
  "deleteRecoverDesc": {
    "message": "Enter your email address below to recover and delete your account."
  },
  "deleteRecoverEmailSent": {
    "message": "If your account exists, we've sent you an email with further instructions."
  },
  "deleteRecoverConfirmDesc": {
    "message": "You have requested to delete your Bitwarden account. Click the button below to confirm."
  },
  "myOrganization": {
    "message": "My Organization"
  },
  "deleteOrganization": {
    "message": "Delete Organization"
  },
  "deleteOrganizationDesc": {
    "message": "Proceed below to delete this organization and all associated data. Individual user accounts will remain, though they will not be associated to this organization anymore. "
  },
  "deleteOrganizationWarning": {
    "message": "Deleting the organization is permanent. It cannot be undone."
  },
  "organizationDeleted": {
    "message": "Organization Deleted"
  },
  "organizationDeletedDesc": {
    "message": "The organization and all associated data has been deleted."
  },
  "organizationUpdated": {
    "message": "Organization updated"
  },
  "taxInformation": {
    "message": "Tax Information"
  },
  "taxInformationDesc": {
    "message": "Please contact support to provide (or update) tax information for your invoices."
  },
  "billingPlan": {
    "message": "Plan",
    "description": "A billing plan/package. For example: families, teams, enterprise, etc."
  },
  "changeBillingPlan": {
    "message": "Change Plan",
    "description": "A billing plan/package. For example: families, teams, enterprise, etc."
  },
  "changeBillingPlanUpgrade": {
    "message": "Upgrade your account to another plan by providing the information below. Please ensure that you have an active payment method added to the account.",
    "description": "A billing plan/package. For example: families, teams, enterprise, etc."
  },
  "changeBillingPlanDesc": {
    "message": "Contact customer support if you would like to change your plan. Please ensure that you have an active payment method added to the account.",
    "description": "A billing plan/package. For example: families, teams, enterprise, etc."
  },
  "invoiceNumber": {
    "message": "Invoice #$NUMBER$",
    "description": "ex. Invoice #79C66F0-0001",
    "placeholders": {
      "number": {
        "content": "$1",
        "example": "79C66F0-0001"
      }
    }
  },
  "viewInvoice": {
    "message": "View Invoice"
  },
  "downloadInvoice": {
    "message": "Download Invoice"
  },
  "verifyBankAccount": {
    "message": "Verify Bank Account"
  },
  "verifyBankAccountDesc": {
    "message": "We have made two micro-deposits to your bank account (it may take 1-2 business days to show up). Enter these amounts to verify the bank account."
  },
  "verifyBankAccountInitialDesc": {
    "message": "Payment with a bank account is only available to customers in the United States. You will be required to verify your bank account. We will make two micro-deposits within the next 1-2 business days. Enter these amounts on the organization's billing page to verify the bank account."
  },
  "verifyBankAccountFailureWarning": {
    "message": "Failure to verify the bank account will result in a missed payment and your subscription being disabled."
  },
  "verifiedBankAccount": {
    "message": "Bank account has been verified."
  },
  "bankAccount": {
    "message": "Bank Account"
  },
  "amountX": {
    "message": "Amount $COUNT$",
    "description": "Used in bank account verification of micro-deposits. Amount, as in a currency amount. Ex. Amount 1 is $2.00, Amount 2 is $1.50",
    "placeholders": {
      "count": {
        "content": "$1",
        "example": "1"
      }
    }
  },
  "routingNumber": {
    "message": "Routing Number",
    "description": "Bank account routing number"
  },
  "accountNumber": {
    "message": "Account Number"
  },
  "accountHolderName": {
    "message": "Account Holder Name"
  },
  "bankAccountType": {
    "message": "Account Type"
  },
  "bankAccountTypeCompany": {
    "message": "Company (Business)"
  },
  "bankAccountTypeIndividual": {
    "message": "Individual (Personal)"
  },
  "enterInstallationId": {
    "message": "Enter your installation id"
  },
  "addSeats": {
    "message": "Add Seats",
    "description": "Seat = User Seat"
  },
  "removeSeats": {
    "message": "Remove Seats",
    "description": "Seat = User Seat"
  },
  "subscriptionUserSeats": {
    "message": "Your subscription allows for a total of $COUNT$ users.",
    "placeholders": {
      "count": {
        "content": "$1",
        "example": "50"
      }
    }
  },
  "seatsToAdd": {
    "message": "Seats To Add"
  },
  "seatsToRemove": {
    "message": "Seats To Remove"
  },
  "seatsAddNote": {
    "message": "Adding user seats will result in adjustments to your billing totals and immediately charge your payment method on file. The first charge will be prorated for the remainder of the current billing cycle."
  },
  "seatsRemoveNote": {
    "message": "Removing user seats will result in adjustments to your billing totals that will be prorated as credits toward your next billing charge."
  },
  "adjustedSeats": {
    "message": "Adjusted $AMOUNT$ user seats.",
    "placeholders": {
      "amount": {
        "content": "$1",
        "example": "15"
      }
    }
  },
  "keyUpdated": {
    "message": "Key Updated"
  },
  "updateKeyTitle": {
    "message": "Update Key"
  },
  "updateEncryptionKey": {
    "message": "Update Encryption Key"
  },
  "updateEncryptionKeyShortDesc": {
    "message": "You are currently using an outdated encryption scheme."
  },
  "updateEncryptionKeyDesc": {
    "message": "We've moved to larger encryption keys that provide better security and access to newer features. Updating your encryption key is quick and easy. Just type your master password below. This update will eventually become mandatory."
  },
  "updateEncryptionKeyWarning": {
    "message": "After updating your encryption key, you are required to log out and back in to all Bitwarden applications that you are currently using (such as the mobile app or browser extensions). Failure to log out and back in (which downloads your new encryption key) may result in data corruption. We will attempt to log you out automatically, however, it may be delayed."
  },
  "subscription": {
    "message": "Subscription"
  },
  "loading": {
    "message": "Loading"
  },
  "upgrade": {
    "message": "Upgrade"
  },
  "upgradeOrganization": {
    "message": "Upgrade Organization"
  },
  "upgradeOrganizationDesc": {
    "message": "This feature is not available for free organizations. Switch to a paid plan to unlock more features."
  },
  "createOrganizationStep1": {
    "message": "Create Organization: Step 1"
  },
  "createOrganizationCreatePersonalAccount": {
    "message": "Before creating your organization, you first need to create a free personal account."
  },
  "refunded": {
    "message": "Refunded"
  },
  "nothingSelected": {
    "message": "You have not selected anything."
  },
  "submitAgreePolicies": {
    "message": "By clicking the \"Submit\" button, you agree to the following policies:",
    "description": "A policy is something like Terms of Service, Privacy Policy, etc."
  },
  "termsOfService": {
    "message": "Terms of Service"
  },
  "privacyPolicy": {
    "message": "Privacy Policy"
  },
  "filters": {
    "message": "Filters"
  },
  "vaultTimeout": {
    "message": "Vault Timeout"
  },
  "vaultTimeoutDesc": {
    "message": "Choose when your vault will timeout and perform the selected action."
  },
  "oneMinute": {
    "message": "1 minute"
  },
  "fiveMinutes": {
    "message": "5 minutes"
  },
  "fifteenMinutes": {
    "message": "15 minutes"
  },
  "thirtyMinutes": {
    "message": "30 minutes"
  },
  "oneHour": {
    "message": "1 hour"
  },
  "fourHours": {
    "message": "4 hours"
  },
  "onRefresh": {
    "message": "On Browser Refresh"
  },
  "dateUpdated": {
    "message": "Updated",
    "description": "ex. Date this item was updated"
  },
  "datePasswordUpdated": {
    "message": "Password Updated",
    "description": "ex. Date this password was updated"
  },
  "organizationIsDisabled": {
    "message": "Organization is disabled."
  },
  "licenseIsExpired": {
    "message": "License is expired."
  },
  "updatedUsers": {
    "message": "Updated users"
  },
  "selected": {
    "message": "Selected"
  },
  "ownership": {
    "message": "Ownership"
  },
  "whoOwnsThisItem": {
    "message": "Who owns this item?"
  },
  "strong": {
    "message": "Strong",
    "description": "ex. A strong password. Scale: Very Weak -> Weak -> Good -> Strong"
  },
  "good": {
    "message": "Good",
    "description": "ex. A good password. Scale: Very Weak -> Weak -> Good -> Strong"
  },
  "weak": {
    "message": "Weak",
    "description": "ex. A weak password. Scale: Very Weak -> Weak -> Good -> Strong"
  },
  "veryWeak": {
    "message": "Very Weak",
    "description": "ex. A very weak password. Scale: Very Weak -> Weak -> Good -> Strong"
  },
  "weakMasterPassword": {
    "message": "Weak Master Password"
  },
  "weakMasterPasswordDesc": {
    "message": "The master password you have chosen is weak. You should use a strong master password (or a passphrase) to properly protect your Bitwarden account. Are you sure you want to use this master password?"
  },
  "rotateAccountEncKey": {
    "message": "Also rotate my account's encryption key"
  },
  "rotateEncKeyTitle": {
    "message": "Rotate Encryption Key"
  },
  "rotateEncKeyConfirmation": {
    "message": "Are you sure you want to rotate your account's encryption key?"
  },
  "attachmentsNeedFix": {
    "message": "This item has old file attachments that need to be fixed."
  },
  "attachmentFixDesc": {
    "message": "This is an old file attachment the needs to be fixed. Click to learn more."
  },
  "fix": {
    "message": "Fix",
    "description": "This is a verb. ex. 'Fix The Car'"
  },
  "oldAttachmentsNeedFixDesc": {
    "message": "There are old file attachments in your vault that need to be fixed before you can rotate your account's encryption key."
  },
  "yourAccountsFingerprint": {
    "message": "Your account's fingerprint phrase",
    "description": "A 'fingerprint phrase' is a unique word phrase (similar to a passphrase) that a user can use to authenticate their public key with another user, for the purposes of sharing."
  },
  "fingerprintEnsureIntegrityVerify": {
    "message": "To ensure the integrity of your encryption keys, please verify the user's fingerprint phrase before continuing.",
    "description": "A 'fingerprint phrase' is a unique word phrase (similar to a passphrase) that a user can use to authenticate their public key with another user, for the purposes of sharing."
  },
  "dontAskFingerprintAgain": {
    "message": "Don't ask to verify fingerprint phrase again",
    "description": "A 'fingerprint phrase' is a unique word phrase (similar to a passphrase) that a user can use to authenticate their public key with another user, for the purposes of sharing."
  },
  "free": {
    "message": "Free",
    "description": "Free, as in 'Free beer'"
  },
  "apiKey": {
    "message": "API Key"
  },
  "apiKeyDesc": {
    "message": "Your API key can be used to authenticate to the Bitwarden public API."
  },
  "apiKeyRotateDesc": {
    "message": "Rotating the API key will invalidate the previous key. You can rotate your API key if you believe that the current key is no longer safe to use."
  },
  "apiKeyWarning": {
    "message": "Your API key has full access to the organization. It should be kept secret."
  },
  "oauth2ClientCredentials": {
    "message": "OAuth 2.0 Client Credentials",
    "description": "'OAuth 2.0' is a programming protocol. It should probably not be translated."
  },
  "viewApiKey": {
    "message": "View API Key"
  },
  "rotateApiKey": {
    "message": "Rotate API Key"
  },
  "selectOneCollection": {
    "message": "You must select at least one collection."
  },
  "couldNotChargeCardPayInvoice": {
    "message": "We were not able to charge your card. Please view and pay the unpaid invoice listed below."
  },
  "inAppPurchase": {
    "message": "In-app Purchase"
  },
  "cannotPerformInAppPurchase": {
    "message": "You cannot perform this action while using an in-app purchase payment method."
  },
  "manageSubscriptionFromStore": {
    "message": "You must manage your subscription from the store where your in-app purchase was made."
  },
  "minLength": {
    "message": "Minimum Length"
  },
  "clone": {
    "message": "Clone"
  },
  "masterPassPolicyDesc": {
    "message": "Set minimum requirements for master password strength."
  },
  "twoStepLoginPolicyDesc": {
    "message": "Require users to set up two-step login on their personal accounts."
  },
  "twoStepLoginPolicyWarning": {
    "message": "Organization members who do not have two-step login enabled for their personal account will be removed from the organization and will receive an email notifying them about the change."
  },
  "twoStepLoginPolicyUserWarning": {
    "message": "You are a member of an organization that requires two-step login to be enabled on your user account. If you disable all two-step login providers you will be automatically removed from these organizations."
  },
  "passwordGeneratorPolicyDesc": {
    "message": "Set minimum requirements for password generator configuration."
  },
  "passwordGeneratorPolicyInEffect": {
    "message": "One or more organization policies are affecting your generator settings."
  },
  "masterPasswordPolicyInEffect": {
    "message": "One or more organization policies require your master password to meet the following requirements:"
  },
  "policyInEffectMinComplexity": {
    "message": "Minimum complexity score of $SCORE$",
    "placeholders": {
      "score": {
        "content": "$1",
        "example": "4"
      }
    }
  },
  "policyInEffectMinLength": {
    "message": "Minimum length of $LENGTH$",
    "placeholders": {
      "length": {
        "content": "$1",
        "example": "14"
      }
    }
  },
  "policyInEffectUppercase": {
    "message": "Contain one or more uppercase characters"
  },
  "policyInEffectLowercase": {
    "message": "Contain one or more lowercase characters"
  },
  "policyInEffectNumbers": {
    "message": "Contain one or more numbers"
  },
  "policyInEffectSpecial": {
    "message": "Contain one or more of the following special characters $CHARS$",
    "placeholders": {
      "chars": {
        "content": "$1",
        "example": "!@#$%^&*"
      }
    }
  },
  "masterPasswordPolicyRequirementsNotMet": {
    "message": "Your new master password does not meet the policy requirements."
  },
  "minimumNumberOfWords": {
    "message": "Minimum Number of Words"
  },
  "defaultType": {
    "message": "Default Type"
  },
  "userPreference": {
    "message": "User Preference"
  },
  "vaultTimeoutAction": {
    "message": "Vault Timeout Action"
  },
  "vaultTimeoutActionLockDesc": {
    "message": "A locked vault requires that you re-enter your master password to access it again."
  },
  "vaultTimeoutActionLogOutDesc": {
    "message": "A logged out vault requires that you re-authenticate to access it again."
  },
  "lock": {
    "message": "Lock",
    "description": "Verb form: to make secure or inaccesible by"
  },
<<<<<<< HEAD
  "trash": {
    "message": "Trash",
    "description": "Noun: A special folder for holding deleted items that have not yet been permanently deleted"
  },
  "searchTrash": {
    "message": "Search Trash"
  },
  "permanentlyDelete": {
    "message": "Permanently Delete"
  },
  "permanentlyDeleteSelected": {
    "message": "Permanently Delete Selected"
  },
  "permanentlyDeleteItem": {
    "message": "Permanently Delete Item"
  },
  "permanentlyDeleteItemConfirmation": {
    "message": "Are you sure you want to permanently delete this item?"
  },
  "permanentlyDeletedItem": {
    "message": "Permanently Deleted item"
  },
  "permanentlyDeletedItems": {
    "message": "Permanently Deleted items"
  },
  "permanentlyDeleteSelectedItemsDesc": {
    "message": "You have selected $COUNT$ item(s) to permanently delete. Are you sure you want to permanently delete all of these items?",
    "placeholders": {
      "count": {
        "content": "$1",
        "example": "150"
      }
    }
  },
  "permanentlyDeletedItemId": {
    "message": "Permanently Deleted item $ID$.",
    "placeholders": {
      "id": {
        "content": "$1",
        "example": "Google"
      }
    }
  },
  "restore": {
    "message": "Restore"
  },
  "restoreSelected": {
    "message": "Restore Selected"
  },
  "restoreItem": {
    "message": "Restore Item"
  },
  "restoredItem": {
    "message": "Restored Item"
  },
  "restoredItems": {
    "message": "Restored Items"
  },
  "restoreItemConfirmation": {
    "message": "Are you sure you want to restore this item?"
  },
  "restoreItems": {
    "message": "Restore items"
  },
  "restoreSelectedItemsDesc": {
    "message": "You have selected $COUNT$ item(s) to restore. Are you sure you want to restore all of these items?",
    "placeholders": {
      "count": {
        "content": "$1",
        "example": "150"
      }
    }
  },
  "restoredItemId": {
    "message": "Restored item $ID$.",
    "placeholders": {
      "id": {
        "content": "$1",
        "example": "Google"
      }
    }
=======
  "vaultTimeoutLogOutConfirmation": {
    "message": "Logging out will remove all access to your vault and requires online authentication after the timeout period. Are you sure you want to use this setting?"
  },
  "vaultTimeoutLogOutConfirmationTitle": {
    "message": "Timeout Action Confirmation"
>>>>>>> 96208d37
  }
}<|MERGE_RESOLUTION|>--- conflicted
+++ resolved
@@ -3054,7 +3054,6 @@
     "message": "Lock",
     "description": "Verb form: to make secure or inaccesible by"
   },
-<<<<<<< HEAD
   "trash": {
     "message": "Trash",
     "description": "Noun: A special folder for holding deleted items that have not yet been permanently deleted"
@@ -3136,12 +3135,11 @@
         "example": "Google"
       }
     }
-=======
+  },
   "vaultTimeoutLogOutConfirmation": {
     "message": "Logging out will remove all access to your vault and requires online authentication after the timeout period. Are you sure you want to use this setting?"
   },
   "vaultTimeoutLogOutConfirmationTitle": {
     "message": "Timeout Action Confirmation"
->>>>>>> 96208d37
   }
 }