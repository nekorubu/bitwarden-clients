﻿{
  "bitwarden": {
    "message": "Bitwarden"
  },
  "filters": {
    "message": "Filters"
  },
  "allItems": {
    "message": "All Items"
  },
  "favorites": {
    "message": "Favorites"
  },
  "types": {
    "message": "Types"
  },
  "typeLogin": {
    "message": "Login"
  },
  "typeCard": {
    "message": "Card"
  },
  "typeIdentity": {
    "message": "Identity"
  },
  "typeSecureNote": {
    "message": "Secure Note"
  },
  "folders": {
    "message": "Folders"
  },
  "collections": {
    "message": "Collections"
  },
  "searchVault": {
    "message": "Search Vault"
  },
  "addItem": {
    "message": "Add Item"
  },
  "shared": {
    "message": "Shared"
  },
  "share": {
    "message": "Share"
  },
  "shareItem": {
    "message": "Share Item"
  },
  "sharedItem": {
    "message": "Shared Item"
  },
  "shareDesc": {
    "message": "Choose an organization that you wish to share this item with. Sharing transfers ownership of the item to the organization. You will no longer be the direct owner of this item once it has been shared."
  },
  "attachments": {
    "message": "Attachments"
  },
  "viewItem": {
    "message": "View Item"
  },
  "name": {
    "message": "Name"
  },
  "uri": {
    "message": "URI"
  },
  "uriPosition": {
    "message": "URI $POSITION$",
    "description": "A listing of URIs. Ex: URI 1, URI 2, URI 3, etc.",
    "placeholders": {
      "position": {
        "content": "$1",
        "example": "2"
      }
    }
  },
  "newUri": {
    "message": "New URI"
  },
  "username": {
    "message": "Username"
  },
  "password": {
    "message": "Password"
  },
  "passphrase": {
    "message": "Passphrase"
  },
  "editItem": {
    "message": "Edit Item"
  },
  "emailAddress": {
    "message": "Email Address"
  },
  "verificationCodeTotp": {
    "message": "Verification Code (TOTP)"
  },
  "website": {
    "message": "Website"
  },
  "notes": {
    "message": "Notes"
  },
  "customFields": {
    "message": "Custom Fields"
  },
  "launch": {
    "message": "Launch"
  },
  "copyValue": {
    "message": "Copy Value",
    "description": "Copy value to clipboard"
  },
  "minimizeOnCopyToClipboard": {
    "message": "Minimize when copying to clipboard"
  },
  "minimizeOnCopyToClipboardDesc": {
    "message": "Minimize when copying an item's data to the clipboard."
  },
  "toggleVisibility": {
    "message": "Toggle Visibility"
  },
  "toggleCollapse": {
    "message": "Toggle Collapse",
    "description": "Toggling an expand/collapse state."
  },
  "cardholderName": {
    "message": "Cardholder Name"
  },
  "number": {
    "message": "Number"
  },
  "brand": {
    "message": "Brand"
  },
  "expiration": {
    "message": "Expiration"
  },
  "securityCode": {
    "message": "Security Code"
  },
  "identityName": {
    "message": "Identity Name"
  },
  "company": {
    "message": "Company"
  },
  "ssn": {
    "message": "Social Security Number"
  },
  "passportNumber": {
    "message": "Passport Number"
  },
  "licenseNumber": {
    "message": "License Number"
  },
  "email": {
    "message": "Email"
  },
  "phone": {
    "message": "Phone"
  },
  "address": {
    "message": "Address"
  },
  "premiumRequired": {
    "message": "Premium Required"
  },
  "premiumRequiredDesc": {
    "message": "A premium membership is required to use this feature."
  },
  "errorOccurred": {
    "message": "An error has occurred."
  },
  "error": {
    "message": "Error"
  },
  "january": {
    "message": "January"
  },
  "february": {
    "message": "February"
  },
  "march": {
    "message": "March"
  },
  "april": {
    "message": "April"
  },
  "may": {
    "message": "May"
  },
  "june": {
    "message": "June"
  },
  "july": {
    "message": "July"
  },
  "august": {
    "message": "August"
  },
  "september": {
    "message": "September"
  },
  "october": {
    "message": "October"
  },
  "november": {
    "message": "November"
  },
  "december": {
    "message": "December"
  },
  "ex": {
    "message": "ex.",
    "description": "Short abbreviation for 'example'."
  },
  "title": {
    "message": "Title"
  },
  "mr": {
    "message": "Mr"
  },
  "mrs": {
    "message": "Mrs"
  },
  "ms": {
    "message": "Ms"
  },
  "dr": {
    "message": "Dr"
  },
  "expirationMonth": {
    "message": "Expiration Month"
  },
  "expirationYear": {
    "message": "Expiration Year"
  },
  "select": {
    "message": "Select"
  },
  "other": {
    "message": "Other"
  },
  "generatePassword": {
    "message": "Generate Password"
  },
  "type": {
    "message": "Type"
  },
  "firstName": {
    "message": "First Name"
  },
  "middleName": {
    "message": "Middle Name"
  },
  "lastName": {
    "message": "Last Name"
  },
  "address1": {
    "message": "Address 1"
  },
  "address2": {
    "message": "Address 2"
  },
  "address3": {
    "message": "Address 3"
  },
  "cityTown": {
    "message": "City / Town"
  },
  "stateProvince": {
    "message": "State / Province"
  },
  "zipPostalCode": {
    "message": "Zip / Postal Code"
  },
  "country": {
    "message": "Country"
  },
  "save": {
    "message": "Save"
  },
  "cancel": {
    "message": "Cancel"
  },
  "delete": {
    "message": "Delete"
  },
  "favorite": {
    "message": "Favorite"
  },
  "edit": {
    "message": "Edit"
  },
  "authenticatorKeyTotp": {
    "message": "Authenticator Key (TOTP)"
  },
  "folder": {
    "message": "Folder"
  },
  "newCustomField": {
    "message": "New Custom Field"
  },
  "value": {
    "message": "Value"
  },
  "dragToSort": {
    "message": "Drag to sort"
  },
  "cfTypeText": {
    "message": "Text"
  },
  "cfTypeHidden": {
    "message": "Hidden"
  },
  "cfTypeBoolean": {
    "message": "Boolean"
  },
  "remove": {
    "message": "Remove"
  },
  "nameRequired": {
    "message": "Name is required."
  },
  "addedItem": {
    "message": "Added item"
  },
  "editedItem": {
    "message": "Edited item"
  },
  "deleteItem": {
    "message": "Delete Item"
  },
  "deleteFolder": {
    "message": "Delete Folder"
  },
  "deleteAttachment": {
    "message": "Delete Attachment"
  },
  "deleteItemConfirmation": {
    "message": "Are you sure you want to delete this item?"
  },
  "deletedItem": {
    "message": "Sent item to trash"
  },
  "overwritePasswordConfirmation": {
    "message": "Are you sure you want to overwrite the current password?"
  },
  "noneFolder": {
    "message": "No Folder",
    "description": "This is the folder for uncategorized items"
  },
  "addFolder": {
    "message": "Add Folder"
  },
  "editFolder": {
    "message": "Edit Folder"
  },
  "regeneratePassword": {
    "message": "Regenerate Password"
  },
  "copyPassword": {
    "message": "Copy Password"
  },
  "copyUri": {
    "message": "Copy URI"
  },
  "length": {
    "message": "Length"
  },
  "numWords": {
    "message": "Number of Words"
  },
  "wordSeparator": {
    "message": "Word Separator"
  },
  "capitalize": {
    "message": "Capitalize",
    "description": "Make the first letter of a work uppercase."
  },
  "includeNumber": {
    "message": "Include Number"
  },
  "close": {
    "message": "Close"
  },
  "minNumbers": {
    "message": "Minimum Numbers"
  },
  "minSpecial": {
    "message": "Minimum Special",
    "description": "Minimum Special Characters"
  },
  "ambiguous": {
    "message": "Avoid Ambiguous Characters"
  },
  "searchCollection": {
    "message": "Search Collection"
  },
  "searchFolder": {
    "message": "Search Folder"
  },
  "searchFavorites": {
    "message": "Search Favorites"
  },
  "searchType": {
    "message": "Search Type",
    "description": "Search item type"
  },
  "newAttachment": {
    "message": "Add New Attachment"
  },
  "deletedAttachment": {
    "message": "Deleted attachment"
  },
  "deleteAttachmentConfirmation": {
    "message": "Are you sure you want to delete this attachment?"
  },
  "attachmentSaved": {
    "message": "The attachment has been saved."
  },
  "file": {
    "message": "File"
  },
  "selectFile": {
    "message": "Select a file."
  },
  "maxFileSize": {
    "message": "Maximum file size is 100 MB."
  },
  "updateKey": {
    "message": "You cannot use this feature until you update your encryption key."
  },
  "options": {
    "message": "Options"
  },
  "editedFolder": {
    "message": "Edited folder"
  },
  "addedFolder": {
    "message": "Added folder"
  },
  "deleteFolderConfirmation": {
    "message": "Are you sure you want to delete this folder?"
  },
  "deletedFolder": {
    "message": "Deleted folder"
  },
  "loginOrCreateNewAccount": {
    "message": "Log in or create a new account to access your secure vault."
  },
  "createAccount": {
    "message": "Create Account"
  },
  "logIn": {
    "message": "Log In"
  },
  "submit": {
    "message": "Submit"
  },
  "masterPass": {
    "message": "Master Password"
  },
  "masterPassDesc": {
    "message": "The master password is the password you use to access your vault. It is very important that you do not forget your master password. There is no way to recover the password in the event that you forget it."
  },
  "masterPassHintDesc": {
    "message": "A master password hint can help you remember your password if you forget it."
  },
  "reTypeMasterPass": {
    "message": "Re-type Master Password"
  },
  "masterPassHint": {
    "message": "Master Password Hint (optional)"
  },
  "settings": {
    "message": "Settings"
  },
  "passwordHint": {
    "message": "Password Hint"
  },
  "enterEmailToGetHint": {
    "message": "Enter your account email address to receive your master password hint."
  },
  "getMasterPasswordHint": {
    "message": "Get master password hint"
  },
  "emailRequired": {
    "message": "Email address is required."
  },
  "invalidEmail": {
    "message": "Invalid email address."
  },
  "masterPassRequired": {
    "message": "Master password is required."
  },
  "masterPassLength": {
    "message": "Master password must be at least 8 characters long."
  },
  "masterPassDoesntMatch": {
    "message": "Master password confirmation does not match."
  },
  "newAccountCreated": {
    "message": "Your new account has been created! You may now log in."
  },
  "masterPassSent": {
    "message": "We've sent you an email with your master password hint."
  },
  "unexpectedError": {
    "message": "An unexpected error has occurred."
  },
  "itemInformation": {
    "message": "Item Information"
  },
  "noItemsInList": {
    "message": "There are no items to list."
  },
  "verificationCode": {
    "message": "Verification Code"
  },
  "verificationCodeRequired": {
    "message": "Verification code is required."
  },
  "continue": {
    "message": "Continue"
  },
  "enterVerificationCodeApp": {
    "message": "Enter the 6 digit verification code from your authenticator app."
  },
  "enterVerificationCodeEmail": {
    "message": "Enter the 6 digit verification code that was emailed to $EMAIL$.",
    "placeholders": {
      "email": {
        "content": "$1",
        "example": "example@gmail.com"
      }
    }
  },
  "verificationCodeEmailSent": {
    "message": "Verification email sent to $EMAIL$.",
    "placeholders": {
      "email": {
        "content": "$1",
        "example": "example@gmail.com"
      }
    }
  },
  "rememberMe": {
    "message": "Remember me"
  },
  "sendVerificationCodeEmailAgain": {
    "message": "Send verification code email again"
  },
  "useAnotherTwoStepMethod": {
    "message": "Use another two-step login method"
  },
  "insertYubiKey": {
    "message": "Insert your YubiKey into your computer's USB port, then touch its button."
  },
  "insertU2f": {
    "message": "Insert your security key into your computer's USB port. If it has a button, touch it."
  },
  "recoveryCodeDesc": {
    "message": "Lost access to all of your two-factor providers? Use your recovery code to disable all two-factor providers from your account."
  },
  "recoveryCodeTitle": {
    "message": "Recovery Code"
  },
  "authenticatorAppTitle": {
    "message": "Authenticator App"
  },
  "authenticatorAppDesc": {
    "message": "Use an authenticator app (such as Authy or Google Authenticator) to generate time-based verification codes.",
    "description": "'Authy' and 'Google Authenticator' are product names and should not be translated."
  },
  "yubiKeyTitle": {
    "message": "YubiKey OTP Security Key"
  },
  "yubiKeyDesc": {
    "message": "Use a YubiKey to access your account. Works with YubiKey 4, 4 Nano, 4C, and NEO devices."
  },
  "duoDesc": {
    "message": "Verify with Duo Security using the Duo Mobile app, SMS, phone call, or U2F security key.",
    "description": "'Duo Security' and 'Duo Mobile' are product names and should not be translated."
  },
  "duoOrganizationDesc": {
    "message": "Verify with Duo Security for your organization using the Duo Mobile app, SMS, phone call, or U2F security key.",
    "description": "'Duo Security' and 'Duo Mobile' are product names and should not be translated."
  },
  "u2fDesc": {
    "message": "Use any FIDO U2F enabled security key to access your account."
  },
  "u2fTitle": {
    "message": "FIDO U2F Security Key"
  },
  "emailTitle": {
    "message": "Email"
  },
  "emailDesc": {
    "message": "Verification codes will be emailed to you."
  },
  "loginUnavailable": {
    "message": "Login Unavailable"
  },
  "noTwoStepProviders": {
    "message": "This account has two-step login enabled, however, none of the configured two-step providers are supported by this device."
  },
  "noTwoStepProviders2": {
    "message": "Please add additional providers that are better supported across devices (such as an authenticator app)."
  },
  "twoStepOptions": {
    "message": "Two-step Login Options"
  },
  "selfHostedEnvironment": {
    "message": "Self-hosted Environment"
  },
  "selfHostedEnvironmentFooter": {
    "message": "Specify the base URL of your on-premises hosted Bitwarden installation."
  },
  "customEnvironment": {
    "message": "Custom Environment"
  },
  "customEnvironmentFooter": {
    "message": "For advanced users. You can specify the base URL of each service independently."
  },
  "baseUrl": {
    "message": "Server URL"
  },
  "apiUrl": {
    "message": "API Server URL"
  },
  "webVaultUrl": {
    "message": "Web Vault Server URL"
  },
  "identityUrl": {
    "message": "Identity Server URL"
  },
  "notificationsUrl": {
    "message": "Notifications Server URL"
  },
  "iconsUrl": {
    "message": "Icons Server URL"
  },
  "environmentSaved": {
    "message": "The environment URLs have been saved."
  },
  "ok": {
    "message": "Ok"
  },
  "yes": {
    "message": "Yes"
  },
  "no": {
    "message": "No"
  },
  "overwritePassword": {
    "message": "Overwrite Password"
  },
  "learnMore": {
    "message": "Learn more"
  },
  "featureUnavailable": {
    "message": "Feature Unavailable"
  },
  "loggedOut": {
    "message": "Logged out"
  },
  "loginExpired": {
    "message": "Your login session has expired."
  },
  "logOutConfirmation": {
    "message": "Are you sure you want to log out?"
  },
  "logOut": {
    "message": "Log Out"
  },
  "addNewLogin": {
    "message": "Add New Login"
  },
  "addNewItem": {
    "message": "Add New Item"
  },
  "addNewFolder": {
    "message": "Add New Folder"
  },
  "view": {
    "message": "View"
  },
  "account": {
    "message": "Account"
  },
  "loading": {
    "message": "Loading..."
  },
  "lockNow": {
    "message": "Lock Now"
  },
  "passwordGenerator": {
    "message": "Password Generator"
  },
  "emailUs": {
    "message": "Email Us"
  },
  "visitOurWebsite": {
    "message": "Visit Our Website"
  },
  "fileBugReport": {
    "message": "File a Bug Report"
  },
  "blog": {
    "message": "Blog"
  },
  "followUs": {
    "message": "Follow Us"
  },
  "syncVault": {
    "message": "Sync Vault"
  },
  "changeMasterPass": {
    "message": "Change Master Password"
  },
  "changeMasterPasswordConfirmation": {
    "message": "You can change your master password on the bitwarden.com web vault. Do you want to visit the website now?"
  },
  "fingerprintPhrase": {
    "message": "Fingerprint Phrase",
    "description": "A 'fingerprint phrase' is a unique word phrase (similar to a passphrase) that a user can use to authenticate their public key with another user, for the purposes of sharing."
  },
  "yourAccountsFingerprint": {
    "message": "Your account's fingerprint phrase",
    "description": "A 'fingerprint phrase' is a unique word phrase (similar to a passphrase) that a user can use to authenticate their public key with another user, for the purposes of sharing."
  },
  "goToWebVault": {
    "message": "Go To Web Vault"
  },
  "getMobileApp": {
    "message": "Get Mobile App"
  },
  "getBrowserExtension": {
    "message": "Get Browser Extension"
  },
  "syncingComplete": {
    "message": "Syncing complete"
  },
  "syncingFailed": {
    "message": "Syncing failed"
  },
  "yourVaultIsLocked": {
    "message": "Your vault is locked. Verify your master password to continue."
  },
  "unlock": {
    "message": "Unlock"
  },
  "loggedInAsOn": {
    "message": "Logged in as $EMAIL$ on $HOSTNAME$.",
    "placeholders": {
      "email": {
        "content": "$1",
        "example": "name@example.com"
      },
      "hostname": {
        "content": "$2",
        "example": "bitwarden.com"
      }
    }
  },
  "invalidMasterPassword": {
    "message": "Invalid master password"
  },
  "twoStepLoginConfirmation": {
    "message": "Two-step login makes your account more secure by requiring you to verify your login with another device such as a security key, authenticator app, SMS, phone call, or email. Two-step login can be enabled on the bitwarden.com web vault. Do you want to visit the website now?"
  },
  "twoStepLogin": {
    "message": "Two-step Login"
  },
  "vaultTimeout": {
    "message": "Vault Timeout"
  },
  "vaultTimeoutDesc": {
    "message": "Choose when your vault will timeout and perform the selected action."
  },
  "immediately": {
    "message": "Immediately"
  },
  "tenSeconds": {
    "message": "10 seconds"
  },
  "twentySeconds": {
    "message": "20 seconds"
  },
  "thirtySeconds": {
    "message": "30 seconds"
  },
  "oneMinute": {
    "message": "1 minute"
  },
  "twoMinutes": {
    "message": "2 minutes"
  },
  "fiveMinutes": {
    "message": "5 minutes"
  },
  "fifteenMinutes": {
    "message": "15 minutes"
  },
  "thirtyMinutes": {
    "message": "30 minutes"
  },
  "oneHour": {
    "message": "1 hour"
  },
  "fourHours": {
    "message": "4 hours"
  },
  "onIdle": {
    "message": "On System Idle"
  },
  "onSleep": {
    "message": "On System Sleep"
  },
  "onLocked": {
    "message": "On System Lock"
  },
  "onRestart": {
    "message": "On Restart"
  },
  "never": {
    "message": "Never"
  },
  "security": {
    "message": "Security"
  },
  "clearClipboard": {
    "message": "Clear Clipboard",
    "description": "Clipboard is the operating system thing where you copy/paste data to on your device."
  },
  "clearClipboardDesc": {
    "message": "Automatically clear copied values from your clipboard.",
    "description": "Clipboard is the operating system thing where you copy/paste data to on your device."
  },
  "disableFavicon": {
    "message": "Disable Website Icons"
  },
  "disableFaviconDesc": {
    "message": "Website Icons provide a recognizable image next to each login item in your vault."
  },
  "enableMinToTray": {
    "message": "Minimize to Tray Icon"
  },
  "enableMinToTrayDesc": {
    "message": "When minimizing the window, show an icon in the system tray instead."
  },
  "enableCloseToTray": {
    "message": "Close to Tray Icon"
  },
  "enableCloseToTrayDesc": {
    "message": "When closing the window, show an icon in the system tray instead."
  },
  "enableTray": {
    "message": "Enable Tray Icon"
  },
  "enableTrayDesc": {
    "message": "Always show an icon in the system tray."
  },
  "startToTray": {
    "message": "Start To Tray Icon"
  },
  "startToTrayDesc": {
    "message": "When the application is first started, only show an icon in the system tray."
  },
  "language": {
    "message": "Language"
  },
  "languageDesc": {
    "message": "Change the language used by the application. Restart is required."
  },
  "theme": {
    "message": "Theme"
  },
  "themeDesc": {
    "message": "Change the application's color theme."
  },
  "dark": {
    "message": "Dark",
    "description": "Dark color"
  },
  "light": {
    "message": "Light",
    "description": "Light color"
  },
  "copy": {
    "message": "Copy",
    "description": "Copy to clipboard"
  },
  "checkForUpdates": {
    "message": "Check For Updates"
  },
  "version": {
    "message": "Version $VERSION_NUM$",
    "placeholders": {
      "version_num": {
        "content": "$1",
        "example": "1.2.3"
      }
    }
  },
  "restartToUpdate": {
    "message": "Restart To Update"
  },
  "restartToUpdateDesc": {
    "message": "Version $VERSION_NUM$ is ready to install. You must restart the application to complete the installation. Do you want to restart and update now?",
    "placeholders": {
      "version_num": {
        "content": "$1",
        "example": "1.2.3"
      }
    }
  },
  "updateAvailable": {
    "message": "Update Available"
  },
  "updateAvailableDesc": {
    "message": "An update was found. Do you want to download it now?"
  },
  "restart": {
    "message": "Restart"
  },
  "later": {
    "message": "Later"
  },
  "noUpdatesAvailable": {
    "message": "No updates are currently available. You are using the latest version."
  },
  "updateError": {
    "message": "Update Error"
  },
  "unknown": {
    "message": "Unknown"
  },
  "copyUsername": {
    "message": "Copy Username"
  },
  "copyNumber": {
    "message": "Copy Number",
    "description": "Copy credit card number"
  },
  "copySecurityCode": {
    "message": "Copy Security Code",
    "description": "Copy credit card security code (CVV)"
  },
  "premiumMembership": {
    "message": "Premium Membership"
  },
  "premiumManage": {
    "message": "Manage Membership"
  },
  "premiumManageAlert": {
    "message": "You can manage your membership on the bitwarden.com web vault. Do you want to visit the website now?"
  },
  "premiumRefresh": {
    "message": "Refresh Membership"
  },
  "premiumNotCurrentMember": {
    "message": "You are not currently a premium member."
  },
  "premiumSignUpAndGet": {
    "message": "Sign up for a premium membership and get:"
  },
  "premiumSignUpStorage": {
    "message": "1 GB encrypted storage for file attachments."
  },
  "premiumSignUpTwoStep": {
    "message": "Additional two-step login options such as YubiKey, FIDO U2F, and Duo."
  },
  "premiumSignUpReports": {
    "message": "Password hygiene, account health, and data breach reports to keep your vault safe."
  },
  "premiumSignUpTotp": {
    "message": "TOTP verification code (2FA) generator for logins in your vault."
  },
  "premiumSignUpSupport": {
    "message": "Priority customer support."
  },
  "premiumSignUpFuture": {
    "message": "All future premium features. More coming soon!"
  },
  "premiumPurchase": {
    "message": "Purchase Premium"
  },
  "premiumPurchaseAlert": {
    "message": "You can purchase premium membership on the bitwarden.com web vault. Do you want to visit the website now?"
  },
  "premiumCurrentMember": {
    "message": "You are a premium member!"
  },
  "premiumCurrentMemberThanks": {
    "message": "Thank you for supporting Bitwarden."
  },
  "premiumPrice": {
    "message": "All for just $PRICE$ /year!",
    "placeholders": {
      "price": {
        "content": "$1",
        "example": "$10"
      }
    }
  },
  "refreshComplete": {
    "message": "Refresh complete"
  },
  "passwordHistory": {
    "message": "Password History"
  },
  "clear": {
    "message": "Clear",
    "description": "To clear something out. example: To clear browser history."
  },
  "noPasswordsInList": {
    "message": "There are no passwords to list."
  },
  "undo": {
    "message": "Undo"
  },
  "redo": {
    "message": "Redo"
  },
  "cut": {
    "message": "Cut",
    "description": "Cut to clipboard"
  },
  "paste": {
    "message": "Paste",
    "description": "Paste from clipboard"
  },
  "selectAll": {
    "message": "Select All"
  },
  "zoomIn": {
    "message": "Zoom In"
  },
  "zoomOut": {
    "message": "Zoom Out"
  },
  "resetZoom": {
    "message": "Reset Zoom"
  },
  "toggleFullScreen": {
    "message": "Toggle Full Screen"
  },
  "reload": {
    "message": "Reload"
  },
  "toggleDevTools": {
    "message": "Toggle Developer Tools"
  },
  "minimize": {
    "message": "Minimize",
    "description": "Minimize window"
  },
  "zoom": {
    "message": "Zoom"
  },
  "bringAllToFront": {
    "message": "Bring All to Front",
    "description": "Bring all windows to front (foreground)"
  },
  "aboutBitwarden": {
    "message": "About Bitwarden"
  },
  "services": {
    "message": "Services"
  },
  "hideBitwarden": {
    "message": "Hide Bitwarden"
  },
  "hideOthers": {
    "message": "Hide Others"
  },
  "showAll": {
    "message": "Show All"
  },
  "quitBitwarden": {
    "message": "Quit Bitwarden"
  },
  "valueCopied": {
    "message": "$VALUE$ copied",
    "description": "Value has been copied to the clipboard.",
    "placeholders": {
      "value": {
        "content": "$1",
        "example": "Password"
      }
    }
  },
  "help": {
    "message": "Help"
  },
  "window": {
    "message": "Window"
  },
  "checkPassword": {
    "message": "Check if password has been exposed."
  },
  "passwordExposed": {
    "message": "This password has been exposed $VALUE$ time(s) in data breaches. You should change it.",
    "placeholders": {
      "value": {
        "content": "$1",
        "example": "2"
      }
    }
  },
  "passwordSafe": {
    "message": "This password was not found in any known data breaches. It should be safe to use."
  },
  "baseDomain": {
    "message": "Base domain"
  },
  "host": {
    "message": "Host",
    "description": "A URL's host value. For example, the host of https://sub.domain.com:443 is 'sub.domain.com:443'."
  },
  "exact": {
    "message": "Exact"
  },
  "startsWith": {
    "message": "Starts with"
  },
  "regEx": {
    "message": "Regular expression",
    "description": "A programming term, also known as 'RegEx'."
  },
  "matchDetection": {
    "message": "Match Detection",
    "description": "URI match detection for auto-fill."
  },
  "defaultMatchDetection": {
    "message": "Default match detection",
    "description": "Default URI match detection for auto-fill."
  },
  "toggleOptions": {
    "message": "Toggle Options"
  },
  "organization": {
    "message": "Organization",
    "description": "An entity of multiple related people (ex. a team or business organization)."
  },
  "default": {
    "message": "Default"
  },
  "exit": {
    "message": "Exit"
  },
  "showHide": {
    "message": "Show / Hide",
    "description": "Text for a button that toggles the visibility of the window. Shows the window when it is hidden or hides the window if it is currently open."
  },
  "hideToTray": {
    "message": "Hide to Tray"
  },
  "alwaysOnTop": {
    "message": "Always on Top",
    "description": "Application window should always stay on top of other windows"
  },
  "dateUpdated": {
    "message": "Updated",
    "description": "ex. Date this item was updated"
  },
  "datePasswordUpdated": {
    "message": "Password Updated",
    "description": "ex. Date this password was updated"
  },
  "exportVault": {
    "message": "Export Vault"
  },
  "fileFormat": {
    "message": "File Format"
  },
  "warning": {
    "message": "WARNING",
    "description": "WARNING (should stay in capitalized letters if the language permits)"
  },
  "exportWarningDesc": {
    "message": "This export contains your vault data in an unencrypted format. You should not store or send the exported file over unsecure channels (such as email). Delete it immediately after you are done using it."
  },
  "exportMasterPassword": {
    "message": "Enter your master password to export your vault data."
  },
  "noOrganizationsList": {
    "message": "You do not belong to any organizations. Organizations allow you to securely share items with other users."
  },
  "noCollectionsInList": {
    "message": "There are no collections to list."
  },
  "ownership": {
    "message": "Ownership"
  },
  "whoOwnsThisItem": {
    "message": "Who owns this item?"
  },
  "strong": {
    "message": "Strong",
    "description": "ex. A strong password. Scale: Weak -> Good -> Strong"
  },
  "good": {
    "message": "Good",
    "description": "ex. A good password. Scale: Weak -> Good -> Strong"
  },
  "weak": {
    "message": "Weak",
    "description": "ex. A weak password. Scale: Weak -> Good -> Strong"
  },
  "weakMasterPassword": {
    "message": "Weak Master Password"
  },
  "weakMasterPasswordDesc": {
    "message": "The master password you have chosen is weak. You should use a strong master password (or a passphrase) to properly protect your Bitwarden account. Are you sure you want to use this master password?"
  },
  "pin": {
    "message": "PIN",
    "description": "PIN code. Ex. The short code (often numeric) that you use to unlock a device."
  },
  "unlockWithPin": {
    "message": "Unlock with PIN"
  },
  "setYourPinCode": {
    "message": "Set your PIN code for unlocking Bitwarden. Your PIN settings will be reset if you ever fully log out of the application."
  },
  "pinRequired": {
    "message": "PIN code is required."
  },
  "invalidPin": {
    "message": "Invalid PIN code."
  },
  "yourVaultIsLockedPinCode": {
    "message": "Your vault is locked. Verify your PIN code to continue."
  },
  "lockWithMasterPassOnRestart": {
    "message": "Lock with master password on restart"
  },
  "preferences": {
    "message": "Preferences"
  },
  "enableMenuBar": {
    "message": "Enable Menu Bar Icon"
  },
  "enableMenuBarDesc": {
    "message": "Always show an icon in the menu bar."
  },
  "hideToMenuBar": {
    "message": "Hide to Menu Bar"
  },
  "selectOneCollection": {
    "message": "You must select at least one collection."
  },
  "premiumUpdated": {
    "message": "You've upgraded to premium."
  },
  "restore": {
    "message": "Restore"
  },
  "premiumManageAlertAppStore": {
    "message": "You can manage your subscription from the App Store. Do you want to visit the App Store now?"
  },
  "legal": {
    "message": "Legal",
    "description": "Noun. As in 'legal documents', like our terms of service and privacy policy."
  },
  "termsOfService": {
    "message": "Terms of Service"
  },
  "privacyPolicy": {
    "message": "Privacy Policy"
  },
  "unsavedChangesConfirmation": {
    "message": "Are you sure you want to leave? If you leave now then your current information will not be saved."
  },
  "unsavedChangesTitle": {
    "message": "Unsaved Changes"
  },
  "clone": {
    "message": "Clone"
  },
  "passwordGeneratorPolicyInEffect": {
    "message": "One or more organization policies are affecting your generator settings."
  },
  "vaultTimeoutAction": {
    "message": "Vault Timeout Action"
  },
  "vaultTimeoutActionLockDesc": {
    "message": "A locked vault requires that you re-enter your master password to access it again."
  },
  "vaultTimeoutActionLogOutDesc": {
    "message": "A logged out vault requires that you re-authenticate to access it again."
  },
  "lock": {
    "message": "Lock",
    "description": "Verb form: to make secure or inaccesible by"
  },
<<<<<<< HEAD
  "trash": {
    "message": "Trash",
    "description": "Noun: a special folder to hold deleted items"
  },
  "searchTrash": {
    "message": "Search trash"
  },
  "permanentlyDeleteItem": {
    "message": "Permanently Delete Item"
  },
  "permanentlyDeleteItemConfirmation": {
    "message": "Are you sure you want to permanently delete this item?"
  },
  "permanentlyDeletedItem": {
    "message": "Permanently Deleted item"
  },
  "restoreItem": {
    "message": "Restore Item"
  },
  "restoreItemConfirmation": {
    "message": "Are you sure you want to restore this item?"
  },
  "restoredItem": {
    "message": "Restored Item"
  },
  "permanentlyDelete": {
    "message": "Permanently Delete"
=======
  "vaultTimeoutLogOutConfirmation": {
    "message": "Logging out will remove all access to your vault and requires online authentication after the timeout period. Are you sure you want to use this setting?"
  },
  "vaultTimeoutLogOutConfirmationTitle": {
    "message": "Timeout Action Confirmation"
>>>>>>> d9f5f2ee
  }
}<|MERGE_RESOLUTION|>--- conflicted
+++ resolved
@@ -1299,7 +1299,6 @@
     "message": "Lock",
     "description": "Verb form: to make secure or inaccesible by"
   },
-<<<<<<< HEAD
   "trash": {
     "message": "Trash",
     "description": "Noun: a special folder to hold deleted items"
@@ -1327,12 +1326,11 @@
   },
   "permanentlyDelete": {
     "message": "Permanently Delete"
-=======
+  },
   "vaultTimeoutLogOutConfirmation": {
     "message": "Logging out will remove all access to your vault and requires online authentication after the timeout period. Are you sure you want to use this setting?"
   },
   "vaultTimeoutLogOutConfirmationTitle": {
     "message": "Timeout Action Confirmation"
->>>>>>> d9f5f2ee
   }
 }