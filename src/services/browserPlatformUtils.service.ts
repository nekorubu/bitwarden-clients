import { BrowserApi } from '../browser/browserApi';
import { SafariApp } from '../browser/safariApp';

import { DeviceType } from 'jslib/enums/deviceType';

import { MessagingService } from 'jslib/abstractions/messaging.service';
import { PlatformUtilsService } from 'jslib/abstractions/platformUtils.service';

import { AnalyticsIds } from 'jslib/misc/analytics';

const DialogPromiseExpiration = 600000; // 10 minutes

export default class BrowserPlatformUtilsService implements PlatformUtilsService {
    identityClientId: string = 'browser';

    private showDialogResolves = new Map<number, { resolve: (value: boolean) => void, date: Date }>();
    private deviceCache: DeviceType = null;
    private analyticsIdCache: string = null;
    private prefersColorSchemeDark = window.matchMedia('(prefers-color-scheme: dark)');

    constructor(private messagingService: MessagingService,
        private clipboardWriteCallback: (clipboardValue: string, clearMs: number) => void,
        private biometricCallback: () => Promise<boolean>) { }

    getDevice(): DeviceType {
        if (this.deviceCache) {
            return this.deviceCache;
        }

        if (navigator.userAgent.indexOf(' Safari/') !== -1) {
            this.deviceCache = DeviceType.SafariExtension;
        } else if (navigator.userAgent.indexOf(' Firefox/') !== -1 || navigator.userAgent.indexOf(' Gecko/') !== -1) {
            this.deviceCache = DeviceType.FirefoxExtension;
        } else if ((!!(window as any).opr && !!opr.addons) || !!(window as any).opera ||
            navigator.userAgent.indexOf(' OPR/') >= 0) {
            this.deviceCache = DeviceType.OperaExtension;
        } else if (navigator.userAgent.indexOf(' Edg/') !== -1) {
            this.deviceCache = DeviceType.EdgeExtension;
        } else if (navigator.userAgent.indexOf(' Vivaldi/') !== -1) {
            this.deviceCache = DeviceType.VivaldiExtension;
        } else if ((window as any).chrome && navigator.userAgent.indexOf(' Chrome/') !== -1) {
            this.deviceCache = DeviceType.ChromeExtension;
        }

        return this.deviceCache;
    }

    getDeviceString(): string {
        const device = DeviceType[this.getDevice()].toLowerCase();
        return device.replace('extension', '');
    }

    isFirefox(): boolean {
        return this.getDevice() === DeviceType.FirefoxExtension;
    }

    isChrome(): boolean {
        return this.getDevice() === DeviceType.ChromeExtension;
    }

    isEdge(): boolean {
        return this.getDevice() === DeviceType.EdgeExtension;
    }

    isOpera(): boolean {
        return this.getDevice() === DeviceType.OperaExtension;
    }

    isVivaldi(): boolean {
        return this.getDevice() === DeviceType.VivaldiExtension;
    }

    isSafari(): boolean {
        return this.getDevice() === DeviceType.SafariExtension;
    }

    isIE(): boolean {
        return false;
    }

    isMacAppStore(): boolean {
        return false;
    }

    analyticsId(): string {
        if (this.analyticsIdCache) {
            return this.analyticsIdCache;
        }

        this.analyticsIdCache = (AnalyticsIds as any)[this.getDevice()];
        return this.analyticsIdCache;
    }

    async isViewOpen(): Promise<boolean> {
        if (await BrowserApi.isPopupOpen()) {
            return true;
        }

        if (this.isSafari()) {
            return false;
        }

        const sidebarView = this.sidebarViewName();
        const sidebarOpen = sidebarView != null && chrome.extension.getViews({ type: sidebarView }).length > 0;
        if (sidebarOpen) {
            return true;
        }

        const tabOpen = chrome.extension.getViews({ type: 'tab' }).length > 0;
        return tabOpen;
    }

    lockTimeout(): number {
        return null;
    }

    launchUri(uri: string, options?: any): void {
        BrowserApi.createNewTab(uri, options && options.extensionPage === true);
    }

    saveFile(win: Window, blobData: any, blobOptions: any, fileName: string): void {
        BrowserApi.downloadFile(win, blobData, blobOptions, fileName);
    }

    getApplicationVersion(): string {
        return BrowserApi.getApplicationVersion();
    }

    supportsU2f(win: Window): boolean {
        if (win != null && (win as any).u2f != null) {
            return true;
        }

        return this.isChrome() || this.isOpera() || this.isVivaldi();
    }

    supportsDuo(): boolean {
        return true;
    }

    showToast(type: 'error' | 'success' | 'warning' | 'info', title: string, text: string | string[],
        options?: any): void {
        this.messagingService.send('showToast', {
            text: text,
            title: title,
            type: type,
            options: options,
        });
    }

    showDialog(text: string, title?: string, confirmText?: string, cancelText?: string, type?: string) {
        const dialogId = Math.floor(Math.random() * Number.MAX_SAFE_INTEGER);
        this.messagingService.send('showDialog', {
            text: text,
            title: title,
            confirmText: confirmText,
            cancelText: cancelText,
            type: type,
            dialogId: dialogId,
        });
        return new Promise<boolean>((resolve) => {
            this.showDialogResolves.set(dialogId, { resolve: resolve, date: new Date() });
        });
    }

    eventTrack(action: string, label?: string, options?: any) {
        this.messagingService.send('analyticsEventTrack', {
            action: action,
            label: label,
            options: options,
        });
    }

    isDev(): boolean {
        return process.env.ENV === 'development';
    }

    isSelfHost(): boolean {
        return false;
    }

    copyToClipboard(text: string, options?: any): void {
        let win = window;
        let doc = window.document;
        if (options && (options.window || options.win)) {
            win = options.window || options.win;
            doc = win.document;
        } else if (options && options.doc) {
            doc = options.doc;
        }
        const clearing = options ? !!options.clearing : false;
        const clearMs: number = options && options.clearMs ? options.clearMs : null;
        if (this.isFirefox() && (win as any).navigator.clipboard && (win as any).navigator.clipboard.writeText) {
            (win as any).navigator.clipboard.writeText(text).then(() => {
                if (!clearing && this.clipboardWriteCallback != null) {
                    this.clipboardWriteCallback(text, clearMs);
                }
            });
        } else if ((win as any).clipboardData && (win as any).clipboardData.setData) {
            // IE specific code path to prevent textarea being shown while dialog is visible.
            (win as any).clipboardData.setData('Text', text);
            if (!clearing && this.clipboardWriteCallback != null) {
                this.clipboardWriteCallback(text, clearMs);
            }
        } else if (doc.queryCommandSupported && doc.queryCommandSupported('copy')) {
            if (this.isChrome() && text === '') {
                text = '\u0000';
            }

            const textarea = doc.createElement('textarea');
            textarea.textContent = text == null || text === '' ? ' ' : text;
            // Prevent scrolling to bottom of page in MS Edge.
            textarea.style.position = 'fixed';
            doc.body.appendChild(textarea);
            textarea.select();

            try {
                // Security exception may be thrown by some browsers.
                if (doc.execCommand('copy') && !clearing && this.clipboardWriteCallback != null) {
                    this.clipboardWriteCallback(text, clearMs);
                }
            } catch (e) {
                // tslint:disable-next-line
                console.warn('Copy to clipboard failed.', e);
            } finally {
                doc.body.removeChild(textarea);
            }
        }
    }

    async readFromClipboard(options?: any): Promise<string> {
        let win = window;
        let doc = window.document;
        if (options && (options.window || options.win)) {
            win = options.window || options.win;
            doc = win.document;
        } else if (options && options.doc) {
            doc = options.doc;
        }

        if (this.isSafari()) {
            return await SafariApp.sendMessageToApp('readFromClipboard');
        } else if (this.isFirefox() && (win as any).navigator.clipboard && (win as any).navigator.clipboard.readText) {
            return await (win as any).navigator.clipboard.readText();
        } else if (doc.queryCommandSupported && doc.queryCommandSupported('paste')) {
            const textarea = doc.createElement('textarea');
            // Prevent scrolling to bottom of page in MS Edge.
            textarea.style.position = 'fixed';
            doc.body.appendChild(textarea);
            textarea.focus();
            try {
                // Security exception may be thrown by some browsers.
                if (doc.execCommand('paste')) {
                    return textarea.value;
                }
            } catch (e) {
                // tslint:disable-next-line
                console.warn('Read from clipboard failed.', e);
            } finally {
                doc.body.removeChild(textarea);
            }
        }
        return null;
    }

    resolveDialogPromise(dialogId: number, confirmed: boolean) {
        if (this.showDialogResolves.has(dialogId)) {
            const resolveObj = this.showDialogResolves.get(dialogId);
            resolveObj.resolve(confirmed);
            this.showDialogResolves.delete(dialogId);
        }

        // Clean up old promises
        const deleteIds: number[] = [];
        this.showDialogResolves.forEach((val, key) => {
            const age = new Date().getTime() - val.date.getTime();
            if (age > DialogPromiseExpiration) {
                deleteIds.push(key);
            }
        });
        deleteIds.forEach((id) => {
            this.showDialogResolves.delete(id);
        });
    }

    supportsBiometric() {
        return Promise.resolve(true);
    }

    authenticateBiometric() {
        return this.biometricCallback();
    }

    sidebarViewName(): string {
        if ((window as any).chrome.sidebarAction && this.isFirefox()) {
            return 'sidebar';
        } else if (this.isOpera() && (typeof opr !== 'undefined') && opr.sidebarAction) {
            return 'sidebar_panel';
        }

        return null;
    }

    supportsSecureStorage(): boolean {
        return false;
    }
<<<<<<< HEAD
=======

    private isSafariExtension(): boolean {
        return (window as any).safariAppExtension === true;
    }

    getDefaultSystemTheme() {
        return this.prefersColorSchemeDark.matches ? 'dark' : 'light';
    }

    onDefaultSystemThemeChange(callback: ((theme: 'light' | 'dark') => unknown)) {
        this.prefersColorSchemeDark.addListener(({ matches }) => {
            callback(matches ? 'dark' : 'light');
        });
    }
>>>>>>> 7e41e84c
}<|MERGE_RESOLUTION|>--- conflicted
+++ resolved
@@ -304,12 +304,6 @@
     supportsSecureStorage(): boolean {
         return false;
     }
-<<<<<<< HEAD
-=======
-
-    private isSafariExtension(): boolean {
-        return (window as any).safariAppExtension === true;
-    }
 
     getDefaultSystemTheme() {
         return this.prefersColorSchemeDark.matches ? 'dark' : 'light';
@@ -320,5 +314,4 @@
             callback(matches ? 'dark' : 'light');
         });
     }
->>>>>>> 7e41e84c
 }