--- conflicted
+++ resolved
@@ -54,13 +54,8 @@
                             <i class="fa fa-lg fa-spinner fa-spin" [hidden]="!checkPasswordBtn.loading"
                                 aria-hidden="true"></i>
                         </button>
-<<<<<<< HEAD
                         <button type="button" class="row-btn" appStopClick attr.aria-label="{{'toggleVisibility' | i18n}} {{'password' | i18n}}" appA11yTitle="{{'toggleVisibility' | i18n}}"
-                            (click)="togglePassword()" *ngIf="cipher.viewPassword">
-=======
-                        <button type="button" class="row-btn" appStopClick appA11yTitle="{{'toggleVisibility' | i18n}}"
                             (click)="togglePassword()" *ngIf="cipher.viewPassword" [attr.aria-pressed]="showPassword">
->>>>>>> 19c5b9fc
                             <i class="fa fa-lg" aria-hidden="true"
                                 [ngClass]="{'fa-eye': !showPassword, 'fa-eye-slash': showPassword}"></i>
                         </button>
@@ -108,13 +103,8 @@
                         <span [hidden]="!showCardNumber" class="monospaced">{{cipher.card.number}}</span>
                     </div>
                     <div class="action-buttons">
-<<<<<<< HEAD
                         <button type="button" class="row-btn" appStopClick attr.aria-label="{{'toggleVisibility' | i18n}} {{'number' | i18n}}" appA11yTitle="{{'toggleVisibility' | i18n}}"
-                            (click)="toggleCardNumber()">
-=======
-                        <button type="button" class="row-btn" appStopClick appA11yTitle="{{'toggleVisibility' | i18n}}"
                             (click)="toggleCardNumber()" [attr.aria-pressed]="showCardNumber">
->>>>>>> 19c5b9fc
                             <i class="fa fa-lg" aria-hidden="true"
                                 [ngClass]="{'fa-eye': !showCardNumber, 'fa-eye-slash': showCardNumber}"></i>
                         </button>
@@ -139,13 +129,8 @@
                         <span [hidden]="!showCardCode" class="monospaced">{{cipher.card.code}}</span>
                     </div>
                     <div class="action-buttons">
-<<<<<<< HEAD
                         <button type="button" class="row-btn" appStopClick attr.aria-label="{{'toggleVisibility' | i18n}} {{'securityCode' | i18n}}" appA11yTitle="{{'toggleVisibility' | i18n}}"
-                            (click)="toggleCardCode()">
-=======
-                        <button type="button" class="row-btn" appStopClick appA11yTitle="{{'toggleVisibility' | i18n}}"
                             (click)="toggleCardCode()" [attr.aria-pressed]="showCardCode">
->>>>>>> 19c5b9fc
                             <i class="fa fa-lg" aria-hidden="true"
                                 [ngClass]="{'fa-eye': !showCardCode, 'fa-eye-slash': showCardCode}"></i>
                         </button>
@@ -226,15 +211,9 @@
         </div>
     </div>
     <div class="box" *ngIf="cipher.notes">
-<<<<<<< HEAD
-        <div class="box-header">
+        <h2 class="box-header">
             <label for="notes">{{'notes' | i18n}}</label>
-        </div>
-=======
-        <h2 class="box-header">
-            {{'notes' | i18n}}
         </h2>
->>>>>>> 19c5b9fc
         <div class="box-content">
             <div class="box-content-row">
                 <textarea  id="notes" [value]="cipher.notes" rows="6" readonly aria-readonly="true"></textarea>
