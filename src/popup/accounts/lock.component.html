--- conflicted
+++ resolved
@@ -1,15 +1,9 @@
 <form (ngSubmit)="submit()">
     <header>
         <div class="left"></div>
-<<<<<<< HEAD
         <h1 class="center">
-            <span class="title">{{(pinLock ? 'verifyPin' : 'verifyMasterPassword') | i18n}}</span>
+            <span class="title">{{'verifyIdentity' | i18n}}</span>
         </h1>
-=======
-        <div class="center">
-            <span class="title">{{'verifyIdentity' | i18n}}</span>
-        </div>
->>>>>>> 77c107cd
         <div class="right">
             <button type="submit" appBlurClick *ngIf="!hideInput">{{'unlock' | i18n}}</button>
         </div>
