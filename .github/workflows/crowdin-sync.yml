---
name: Crowdin Sync

on:
  workflow_dispatch:
    inputs: {}
# schedule:
#   - cron: '0 0 * * *'

jobs:
  crowdin-sync:
    name: Autosync
    runs-on: ubuntu-20.04
<<<<<<< HEAD
    env: 
=======
    env:
      _CROWDIN_BASE_URL: "https://api.crowdin.com/api/v2/projects"
>>>>>>> cd2f1749
      _CROWDIN_PROJECT_ID: "268134"
    steps:
      - name: Checkout repo
        uses: actions/checkout@5a4ac9002d0be2fb38bd78e4b4dbde5606d7042f  # v2.3.4

      - name: Login to Azure
        uses: Azure/login@77f1b2e3fb80c0e8645114159d17008b8a2e475a
        with:
          creds: ${{ secrets.AZURE_PROD_KV_CREDENTIALS }}

      - name: Retrieve secrets
        id: retrieve-secrets
        uses: Azure/get-keyvault-secrets@80ccd3fafe5662407cc2e55f202ee34bfff8c403
        with:
          keyvault: "bitwarden-prod-kv"
          secrets: "crowdin-api-token"

<<<<<<< HEAD
      - name: Download translations
        uses: crowdin/github-action@e39093fd75daae7859c68eded4b43d42ec78d8ea
        env:
=======
      - name: Get Crowdin master branch id
        id: crowdin-master-branch
        env:
          CROWDIN_API_TOKEN: ${{ steps.retrieve-secrets.outputs.crowdin-api-token }}
        run: |
          # Step 1: GET master branchId
          BRANCH_ID=$(
              curl -s -H "Authorization: Bearer $CROWDIN_API_TOKEN" \
              $_CROWDIN_BASE_URL/$_CROWDIN_PROJECT_ID/branches | jq -r '.data[0].data.id'
          )
          echo "[*] Crowin master branch id: $BRANCH_ID"
          echo "::set-output name=id::$BRANCH_ID"

      - name: Get Crowdin build id
        id: crowdin-build
        env:
          CROWDIN_API_TOKEN: ${{ steps.retrieve-secrets.outputs.crowdin-api-token }}
          CROWDIN_MASTER_BRANCH_ID: ${{ steps.crowdin-master-branch.outputs.id }}
        run: |
          # Step 2: POST Build the translations and get store build id
          BUILD_ID=$(
              curl -X POST -s \
              -H "Authorization: Bearer $CROWDIN_API_TOKEN" \
              -H "Content-Type: application/json" \
              $_CROWDIN_BASE_URL/$_CROWDIN_PROJECT_ID/translations/builds \
              -d "{\"branchId\": $CROWDIN_MASTER_BRANCH_ID}" | jq -r '.data.id'
          )
          echo "[*] Crowin translations build id: $BRANCH_ID"
          echo "::set-output name=id::$BUILD_ID"

      - name: Wait for Crowdin build to finish
        env:
          MAX_TRIES: 12
          CROWDIN_API_TOKEN: ${{ steps.retrieve-secrets.outputs.crowdin-api-token }}
          CROWDIN_BUILD_ID: ${{ steps.crowdin-build.outputs.id }}
        run: |
          for try in {1..$MAX_TRIES}; do
              BRANCH_STATUS=$(
                  curl -s -H "Authorization: Bearer $CROWDIN_API_TOKEN" \
                  $_CROWDIN_BASE_URL/$_CROWDIN_PROJECT_ID/translations/builds/$CROWDIN_BUILD_ID | jq -r '.data.status'
              )
              echo "[*] Build status: $BRANCH_STATUS"
              if [[ "$BRANCH_STATUS" == "finished" ]]; then break; fi
              if [[ "$try" == "$MAX_TRIES" ]]; then
                  echo "[!] Exceeded tries: $try"
                  exit 1
              else
                  sleep 5
              fi
          done

      - name: Get Crowdin download URL
        id: crowdin-download-url
        env:
          CROWDIN_API_TOKEN: ${{ steps.retrieve-secrets.outputs.crowdin-api-token }}
          CROWDIN_BUILD_ID: ${{ steps.crowdin-build.outputs.id }}
        run: |
          # Step 4: when build is finished, get download url
          DOWNLOAD_URL=$(
              curl -s -H "Authorization: Bearer $CROWDIN_API_TOKEN" \
              $_CROWDIN_BASE_URL/$_CROWDIN_PROJECT_ID/translations/builds/$CROWDIN_BUILD_ID/download | jq -r '.data.url'
          )
          echo "[*] Crowin translations download url: $DOWNLOAD_URL"
          echo "::set-output name=value::$DOWNLOAD_URL"

      - name: Download Crowdin translations
        env:
          CROWDIN_API_TOKEN: ${{ steps.retrieve-secrets.outputs.crowdin-api-token }}
          CROWDIN_DOWNLOAD_URL: ${{ steps.crowdin-download-url.outputs.value }}
          SAVE_FILE: "translations.zip"
        run: |
          # Step 5: download the translations via the download url
          curl -s $CROWDIN_DOWNLOAD_URL --output $SAVE_FILE
          echo "[*]    Saved to: $SAVE_FILE"
          unzip -o $SAVE_FILE
          rm $SAVE_FILE

      - name: Check changes
        id: files-changed
        env:
          BRANCH_NAME: ${{ steps.branch.outputs.branch-name }}
          BRANCH_EXISTS: ${{ steps.branch.outputs.branch-exists }}
        run: |
          DIFF_BRANCH=master
          if [[ "$BRANCH_EXISTS" == "true" ]]; then
            DIFF_BRANCH=$BRANCH_NAME
          fi

          DIFF_LEN=$(git diff origin/${DIFF_BRANCH} | wc -l | xargs)
          echo "[*] git diff lines: ${DIFF_LEN}"
          echo "::set-output name=num::$DIFF_LEN"

      - name: Commit changes
        env:
          BRANCH_NAME: ${{ steps.branch.outputs.branch-name }}
          BRANCH_EXISTS: ${{ steps.branch.outputs.branch-exists }}
          DIFF_BRANCH: master
          DIFF_LEN: ${{ steps.files-changed.outputs.num }}
        run: |
          echo "=====Translations Changed====="
          git diff --name-only origin/${DIFF_BRANCH}
          echo "=============================="

          if [ "$DIFF_LEN" != "0" ]; then
            echo "[*] Adding new translations"
            git add .
            echo "[*] Committing"
            git commit -m "Autosync Crowdin translations"
            echo "[*] Pushing"
            if [ "$BRANCH_EXISTS" == "false" ]; then
              git push -u origin $BRANCH_NAME
            else
              git push
            fi
          else
            echo "[*] No new docs"
          fi

      - name: Create/Update PR
        if: ${{ steps.files-changed.outputs.num }} != 0
        env:
          BRANCH_NAME: ${{ steps.branch.outputs.branch-name }}
          BRANCH_EXISTS: ${{ steps.branch.outputs.branch-exists }}
>>>>>>> cd2f1749
          GITHUB_TOKEN: ${{ secrets.GITHUB_TOKEN }}
          CROWDIN_API_TOKEN: ${{ steps.retrieve-secrets.outputs.crowdin-api-token }}
        with:
          config: crowdin.yml
          crowdin_branch_name: master
          upload_sources: false
          upload_translations: false
          download_translations: true
          github_user_name: "github-actions"
          github_user_email: "<>"
          commit_message: "Autosync the updated translations"
          localization_branch_name: crowdin-auto-sync
          create_pull_request: true
          pull_request_title: "Autosync Crowdin Translations"
          pull_request_body: "Autosync the updated translations"<|MERGE_RESOLUTION|>--- conflicted
+++ resolved
@@ -11,12 +11,7 @@
   crowdin-sync:
     name: Autosync
     runs-on: ubuntu-20.04
-<<<<<<< HEAD
     env: 
-=======
-    env:
-      _CROWDIN_BASE_URL: "https://api.crowdin.com/api/v2/projects"
->>>>>>> cd2f1749
       _CROWDIN_PROJECT_ID: "268134"
     steps:
       - name: Checkout repo
@@ -34,135 +29,9 @@
           keyvault: "bitwarden-prod-kv"
           secrets: "crowdin-api-token"
 
-<<<<<<< HEAD
       - name: Download translations
         uses: crowdin/github-action@e39093fd75daae7859c68eded4b43d42ec78d8ea
         env:
-=======
-      - name: Get Crowdin master branch id
-        id: crowdin-master-branch
-        env:
-          CROWDIN_API_TOKEN: ${{ steps.retrieve-secrets.outputs.crowdin-api-token }}
-        run: |
-          # Step 1: GET master branchId
-          BRANCH_ID=$(
-              curl -s -H "Authorization: Bearer $CROWDIN_API_TOKEN" \
-              $_CROWDIN_BASE_URL/$_CROWDIN_PROJECT_ID/branches | jq -r '.data[0].data.id'
-          )
-          echo "[*] Crowin master branch id: $BRANCH_ID"
-          echo "::set-output name=id::$BRANCH_ID"
-
-      - name: Get Crowdin build id
-        id: crowdin-build
-        env:
-          CROWDIN_API_TOKEN: ${{ steps.retrieve-secrets.outputs.crowdin-api-token }}
-          CROWDIN_MASTER_BRANCH_ID: ${{ steps.crowdin-master-branch.outputs.id }}
-        run: |
-          # Step 2: POST Build the translations and get store build id
-          BUILD_ID=$(
-              curl -X POST -s \
-              -H "Authorization: Bearer $CROWDIN_API_TOKEN" \
-              -H "Content-Type: application/json" \
-              $_CROWDIN_BASE_URL/$_CROWDIN_PROJECT_ID/translations/builds \
-              -d "{\"branchId\": $CROWDIN_MASTER_BRANCH_ID}" | jq -r '.data.id'
-          )
-          echo "[*] Crowin translations build id: $BRANCH_ID"
-          echo "::set-output name=id::$BUILD_ID"
-
-      - name: Wait for Crowdin build to finish
-        env:
-          MAX_TRIES: 12
-          CROWDIN_API_TOKEN: ${{ steps.retrieve-secrets.outputs.crowdin-api-token }}
-          CROWDIN_BUILD_ID: ${{ steps.crowdin-build.outputs.id }}
-        run: |
-          for try in {1..$MAX_TRIES}; do
-              BRANCH_STATUS=$(
-                  curl -s -H "Authorization: Bearer $CROWDIN_API_TOKEN" \
-                  $_CROWDIN_BASE_URL/$_CROWDIN_PROJECT_ID/translations/builds/$CROWDIN_BUILD_ID | jq -r '.data.status'
-              )
-              echo "[*] Build status: $BRANCH_STATUS"
-              if [[ "$BRANCH_STATUS" == "finished" ]]; then break; fi
-              if [[ "$try" == "$MAX_TRIES" ]]; then
-                  echo "[!] Exceeded tries: $try"
-                  exit 1
-              else
-                  sleep 5
-              fi
-          done
-
-      - name: Get Crowdin download URL
-        id: crowdin-download-url
-        env:
-          CROWDIN_API_TOKEN: ${{ steps.retrieve-secrets.outputs.crowdin-api-token }}
-          CROWDIN_BUILD_ID: ${{ steps.crowdin-build.outputs.id }}
-        run: |
-          # Step 4: when build is finished, get download url
-          DOWNLOAD_URL=$(
-              curl -s -H "Authorization: Bearer $CROWDIN_API_TOKEN" \
-              $_CROWDIN_BASE_URL/$_CROWDIN_PROJECT_ID/translations/builds/$CROWDIN_BUILD_ID/download | jq -r '.data.url'
-          )
-          echo "[*] Crowin translations download url: $DOWNLOAD_URL"
-          echo "::set-output name=value::$DOWNLOAD_URL"
-
-      - name: Download Crowdin translations
-        env:
-          CROWDIN_API_TOKEN: ${{ steps.retrieve-secrets.outputs.crowdin-api-token }}
-          CROWDIN_DOWNLOAD_URL: ${{ steps.crowdin-download-url.outputs.value }}
-          SAVE_FILE: "translations.zip"
-        run: |
-          # Step 5: download the translations via the download url
-          curl -s $CROWDIN_DOWNLOAD_URL --output $SAVE_FILE
-          echo "[*]    Saved to: $SAVE_FILE"
-          unzip -o $SAVE_FILE
-          rm $SAVE_FILE
-
-      - name: Check changes
-        id: files-changed
-        env:
-          BRANCH_NAME: ${{ steps.branch.outputs.branch-name }}
-          BRANCH_EXISTS: ${{ steps.branch.outputs.branch-exists }}
-        run: |
-          DIFF_BRANCH=master
-          if [[ "$BRANCH_EXISTS" == "true" ]]; then
-            DIFF_BRANCH=$BRANCH_NAME
-          fi
-
-          DIFF_LEN=$(git diff origin/${DIFF_BRANCH} | wc -l | xargs)
-          echo "[*] git diff lines: ${DIFF_LEN}"
-          echo "::set-output name=num::$DIFF_LEN"
-
-      - name: Commit changes
-        env:
-          BRANCH_NAME: ${{ steps.branch.outputs.branch-name }}
-          BRANCH_EXISTS: ${{ steps.branch.outputs.branch-exists }}
-          DIFF_BRANCH: master
-          DIFF_LEN: ${{ steps.files-changed.outputs.num }}
-        run: |
-          echo "=====Translations Changed====="
-          git diff --name-only origin/${DIFF_BRANCH}
-          echo "=============================="
-
-          if [ "$DIFF_LEN" != "0" ]; then
-            echo "[*] Adding new translations"
-            git add .
-            echo "[*] Committing"
-            git commit -m "Autosync Crowdin translations"
-            echo "[*] Pushing"
-            if [ "$BRANCH_EXISTS" == "false" ]; then
-              git push -u origin $BRANCH_NAME
-            else
-              git push
-            fi
-          else
-            echo "[*] No new docs"
-          fi
-
-      - name: Create/Update PR
-        if: ${{ steps.files-changed.outputs.num }} != 0
-        env:
-          BRANCH_NAME: ${{ steps.branch.outputs.branch-name }}
-          BRANCH_EXISTS: ${{ steps.branch.outputs.branch-exists }}
->>>>>>> cd2f1749
           GITHUB_TOKEN: ${{ secrets.GITHUB_TOKEN }}
           CROWDIN_API_TOKEN: ${{ steps.retrieve-secrets.outputs.crowdin-api-token }}
         with:
